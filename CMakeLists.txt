--- conflicted
+++ resolved
@@ -295,11 +295,7 @@
     3DQuick
     Bluetooth
     Concurrent
-<<<<<<< HEAD
-    IviCore
     IviVehicleFunctions
-=======
->>>>>>> ac1872ca
     Positioning
     PrintSupport
     Qml
