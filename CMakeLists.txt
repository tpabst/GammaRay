--- conflicted
+++ resolved
@@ -206,11 +206,7 @@
     WebKitWidgets
     Widgets
   )
-<<<<<<< HEAD
-  if(NOT GAMMARAY_PROBE_ONLY_BUILD) # widgets are required for the UI
-=======
   if(GAMMARAY_BUILD_UI) # widgets are required for the UI
->>>>>>> 5338f41e
     find_package(Qt5 NO_MODULE REQUIRED COMPONENTS Widgets)
   endif()
 
