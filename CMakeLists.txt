--- conflicted
+++ resolved
@@ -568,19 +568,8 @@
 # Additional dependencies
 #
 
-<<<<<<< HEAD
-if(NOT WIN32 AND NOT QNXNTO AND NOT ANDROID)
-  set(DL_LIBRARY dl)
-endif()
-
 if(WIN32 OR APPLE)
   set(BUILD_TIMER_PLUGIN TRUE)
-=======
-if(Qt5Core_FOUND AND Qt5Core_VERSION VERSION_LESS 5.2.2)
-  # https://codereview.qt-project.org/75530
-  message(STATUS "Disabling timer profiler plug-in due to a bug in Qt5 <= 5.2.1.")
-  set(BUILD_TIMER_PLUGIN FALSE)
->>>>>>> 70531c58
 else()
   check_library_exists(rt clock_gettime "" HAVE_CLOCK_GETTIME)
   gammaray_add_dummy_package(rt HAVE_CLOCK_GETTIME)
