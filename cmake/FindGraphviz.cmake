--- conflicted
+++ resolved
@@ -95,8 +95,6 @@
         set(GRAPHVIZ_CGRAPH_LIBRARY "")
         set(GRAPHVIZ_GRAPH_LIBRARY "")
         set(GRAPHVIZ_PATHPLAN_LIBRARY "")
-<<<<<<< HEAD
-=======
       else(${GRAPHVIZ_VERSION} VERSION_LESS ${GRAPHVIZ_MIN_VERSION})
         # Compute the major and minor version numbers
         if(NOT CMAKE_CROSSCOMPILING)
@@ -105,23 +103,11 @@
           list(GET VL 1 GRAPHVIZ_MINOR_VERSION)
           list(GET VL 2 GRAPHVIZ_PATCH_VERSION)
         endif()
->>>>>>> 75ad8359
       endif(${GRAPHVIZ_VERSION} VERSION_LESS ${GRAPHVIZ_MIN_VERSION})
     else()
       if(NOT CMAKE_CROSSCOMPILING)
         message(FATAL_ERROR "Unable to compile or run the graphviz version detection program.")
       endif()
-<<<<<<< HEAD
-
-      # Compute the major and minor version numbers
-      if(NOT CMAKE_CROSSCOMPILING)
-        string(REPLACE "." ";" VL ${GRAPHVIZ_VERSION})
-        list(GET VL 0 GRAPHVIZ_MAJOR_VERSION)
-        list(GET VL 1 GRAPHVIZ_MINOR_VERSION)
-        list(GET VL 2 GRAPHVIZ_PATCH_VERSION)
-      endif()
-=======
->>>>>>> 75ad8359
     endif()
   elseif(WIN32)
     execute_process(COMMAND ${DOT_TOOL} -V OUTPUT_VARIABLE DOT_VERSION_OUTPUT ERROR_VARIABLE DOT_VERSION_OUTPUT OUTPUT_QUIET)
