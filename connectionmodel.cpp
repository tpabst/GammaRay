/*
  connectionmodel.cpp

  This file is part of Gammaray, the Qt application inspection and
  manipulation tool.

  Copyright (C) 2010-2011 Klarälvdalens Datakonsult AB, a KDAB Group company, info@kdab.com
  Author: Volker Krause <volker.krause@kdab.com>

  This program is free software; you can redistribute it and/or modify
  it under the terms of the GNU General Public License as published by
  the Free Software Foundation, either version 2 of the License, or
  (at your option) any later version.

  This program is distributed in the hope that it will be useful,
  but WITHOUT ANY WARRANTY; without even the implied warranty of
  MERCHANTABILITY or FITNESS FOR A PARTICULAR PURPOSE.  See the
  GNU General Public License for more details.

  You should have received a copy of the GNU General Public License
  along with this program.  If not, see <http://www.gnu.org/licenses/>.
*/

#include "connectionmodel.h"
#include "util.h"
#include "probe.h"
#include "readorwritelocker.h"

#include <QDebug>
#include <QMetaMethod>
#include <QMetaObject>
#include <QThread>

using namespace Gammaray;

static bool checkMethodForObject(QObject *obj, const QByteArray &signature, bool isSender)
{
  if (!obj || signature.isEmpty()) {
    return false;
  }
  const QMetaObject *mo = obj->metaObject();
  const int methodIndex = mo->indexOfMethod(signature.mid(1));
  if (methodIndex < 0) {
    return false;
  }
  const QMetaMethod method = mo->method(methodIndex);
  if (method.methodType() != QMetaMethod::Signal &&
      (isSender || method.methodType() != QMetaMethod::Slot)) {
    return false;
  }
  const int methodCode = signature.at(0)  - '0';
  if ((methodCode == QSLOT_CODE && method.methodType() != QMetaMethod::Slot) ||
      (methodCode == QSIGNAL_CODE && method.methodType() != QMetaMethod::Signal)) {
    return false;
  }
  return true;
}

ConnectionModel::Connection::Connection()
: sender(0), receiver(0), type(Qt::AutoConnection), valid(false)
{

}

ConnectionModel::ConnectionModel(QObject *parent)
  : QAbstractTableModel(parent),
    m_lock(QReadWriteLock::Recursive)
{
  qRegisterMetaType<const char*>("const char*");
  qRegisterMetaType<Qt::ConnectionType>("Qt::ConnectionType");
}

void ConnectionModel::connectionAdded(QObject *sender, const char *signal,
                                      QObject *receiver, const char *method,
                                      Qt::ConnectionType type)
{
  if (sender == this || receiver == this) {
    return;
  }

  // when called from background, delay into foreground, otherwise call directly
  QMetaObject::invokeMethod(this, "connectionAddedMainThread", Qt::AutoConnection,
                            Q_ARG(QObject *, sender), Q_ARG(const char *, signal),
                            Q_ARG(QObject *, receiver), Q_ARG(const char *, method),
                            Q_ARG(Qt::ConnectionType, type));
}

void ConnectionModel::connectionAddedMainThread(QObject *sender, const char *signal,
                                                QObject *receiver, const char *method,
                                                Qt::ConnectionType type)
{
  Q_ASSERT(thread() == QThread::currentThread());

<<<<<<< HEAD
  ReadOrWriteLocker objectLock(Probe::instance()->objectLock());
  if (!Probe::instance()->isValidObject(sender)
      || !Probe::instance()->isValidObject(receiver)) {
=======
  QWriteLocker lock(&m_lock);

  if (!Probe::instance()->isValidObject(sender) ||
      !Probe::instance()->isValidObject(receiver)) {
>>>>>>> c3e37ad9
    return;
  }

  QWriteLocker lock(&m_lock);

  beginInsertRows(QModelIndex(), m_connections.size(), m_connections.size());
  Connection c;
  c.sender = sender;
  c.signal = QMetaObject::normalizedSignature(signal);
  c.receiver = receiver;
  c.method = QMetaObject::normalizedSignature(method);
  c.type = type;
  c.location = Probe::connectLocation(signal);

  // check if that's actually a valid connection
  if (checkMethodForObject(sender, c.signal, true) &&
      checkMethodForObject(receiver, c.method, false)) {
    c.valid = QMetaObject::checkConnectArgs(c.signal, c.method);
  } else {
    c.valid = false;
  }
  //TODO: we could check more stuff here  eg. if queued connection is possible etc.
  //and use verktygs heuristics to detect likely misconnects

  m_connections.push_back(c);
  endInsertRows();
}

void ConnectionModel::connectionRemoved(QObject *sender, const char *signal,
                                        QObject *receiver, const char *method)
{
  if (sender == this || receiver == this) {
    return;
  }

  QByteArray normalizedSignal, normalizedMethod;
  if (signal) {
    normalizedSignal = QMetaObject::normalizedSignature(signal);
  }
  if (method) {
    normalizedMethod = QMetaObject::normalizedSignature(method);
  }

  if (thread() != QThread::currentThread()) {
    // called from background thread, invalidate data:
    QWriteLocker lock(&m_lock);
    for (int i = 0; i < m_connections.size();) {
      Connection &con = m_connections[i];
      if ((sender == 0 || con.sender == sender) &&
          (signal == 0 || con.signal == normalizedSignal) &&
          (receiver == 0 || con.receiver == receiver) &&
          (method == 0 || con.method == normalizedMethod)) {
        con = Connection();
      } else {
        ++i;
      }
    }
  }

  // when called from background, delay into foreground, otherwise call directly
  QMetaObject::invokeMethod(this, "connectionRemovedMainThread", Qt::AutoConnection,
                            Q_ARG(QObject *, sender), Q_ARG(const char *, signal),
                            Q_ARG(QObject *, receiver), Q_ARG(const char *, method));
}

void ConnectionModel::connectionRemovedMainThread(QObject *sender, const char *signal,
                                                  QObject *receiver, const char *method)
{
  Q_ASSERT(thread() == QThread::currentThread());

  QByteArray normalizedSignal, normalizedMethod;
  if (signal) {
    normalizedSignal = QMetaObject::normalizedSignature(signal);
  }
  if (method) {
    normalizedMethod = QMetaObject::normalizedSignature(method);
  }

  QWriteLocker lock(&m_lock);
  for (int i = 0; i < m_connections.size();) {
    bool remove = false;

    const Connection &con = m_connections.at(i);
    if (!con.receiver || !con.sender) {
      // might be invalidated from a background thread
      remove = true;
    } else if ((sender == 0 || con.sender == sender) &&
        (signal == 0 || con.signal == normalizedSignal) &&
        (receiver == 0 || con.receiver == receiver) &&
        (method == 0 || con.method == normalizedMethod)) {
      // the connection was actually removed
      remove = true;
    }

    if (remove) {
      beginRemoveRows(QModelIndex(), i, i);
      m_connections.remove(i);
      endRemoveRows();
    } else {
      ++i;
    }
  }
}

QVariant ConnectionModel::data(const QModelIndex &index, int role) const
{
  ReadOrWriteLocker lock(&m_lock);

  if (!index.isValid() || index.row() < 0 || index.row() >= m_connections.size()) {
    return QVariant();
  }

  const Connection con = m_connections.at(index.row());
  if (role == Qt::DisplayRole) {
    if (index.column() == 0) {
      if (con.sender) {
        return Util::displayString(con.sender);
      } else {
        return QLatin1String("<destroyed>");
      }
    }
    if (index.column() == 1) {
      return con.signal.mid(1);
    }
    if (index.column() == 2) {
      if (con.receiver) {
        return Util::displayString(con.receiver);
      } else {
        return QLatin1String("<destroyed>");
      }
    }
    if (index.column() == 3) {
      return con.method.mid(1);
    }
    if (index.column() == 4) {
      switch (con.type) {
      case Qt::AutoCompatConnection:
        return QLatin1String("AutoCompatConnection");
      case Qt::AutoConnection:
        return QLatin1String("AutoConnection");
      case Qt::BlockingQueuedConnection:
        return QLatin1String("BlockingQueuedConnection");
      case Qt::DirectConnection:
        return QLatin1String("DirectConnection");
      case Qt::QueuedConnection:
        return QLatin1String("QueuedConnection");
      case Qt::UniqueConnection:
        return QLatin1String("UniqueConnection");
      default:
        return tr("Unknown connection type: %1").arg(con.type);
      }
    }
    if (index.column() == 5) {
      return con.location;
    }
  } else if (role == SenderRole) {
    return QVariant::fromValue(con.sender);
  } else if (role == ReceiverRole) {
    return QVariant::fromValue(con.receiver);
  } else if (role == Qt::ForegroundRole) {
    if (!con.valid) {
      return Qt::red;
    }
  } else if (role == ConnectionValidRole) {
    return con.valid;
  }
  return QVariant();
}

QVariant ConnectionModel::headerData(int section, Qt::Orientation orientation, int role) const
{
  if (orientation == Qt::Horizontal && role == Qt::DisplayRole) {
    switch (section) {
      case 0:
        return tr("Sender");
      case 1:
        return tr("Signal");
      case 2:
        return tr("Receiver");
      case 3:
        return tr("Method");
      case 4:
        return tr("Connection Type");
      case 5:
        return tr("Location");
    }
  }
  return QAbstractItemModel::headerData(section, orientation, role);
}

int ConnectionModel::columnCount(const QModelIndex &parent) const
{
  Q_UNUSED(parent);
  return 6;
}

int ConnectionModel::rowCount(const QModelIndex &parent) const
{
  if (parent.isValid()) {
    return 0;
  }
  ReadOrWriteLocker lock(&m_lock);
  return m_connections.size();
}

#include "connectionmodel.moc"<|MERGE_RESOLUTION|>--- conflicted
+++ resolved
@@ -91,16 +91,9 @@
 {
   Q_ASSERT(thread() == QThread::currentThread());
 
-<<<<<<< HEAD
   ReadOrWriteLocker objectLock(Probe::instance()->objectLock());
-  if (!Probe::instance()->isValidObject(sender)
-      || !Probe::instance()->isValidObject(receiver)) {
-=======
-  QWriteLocker lock(&m_lock);
-
   if (!Probe::instance()->isValidObject(sender) ||
       !Probe::instance()->isValidObject(receiver)) {
->>>>>>> c3e37ad9
     return;
   }
 
