/*
  probe.cpp

  This file is part of GammaRay, the Qt application inspection and
  manipulation tool.

  Copyright (C) 2010-2013 Klarälvdalens Datakonsult AB, a KDAB Group company, info@kdab.com
  Author: Volker Krause <volker.krause@kdab.com>
  Author: Stephen Kelly <stephen.kelly@kdab.com>

  This program is free software; you can redistribute it and/or modify
  it under the terms of the GNU General Public License as published by
  the Free Software Foundation, either version 2 of the License, or
  (at your option) any later version.

  This program is distributed in the hope that it will be useful,
  but WITHOUT ANY WARRANTY; without even the implied warranty of
  MERCHANTABILITY or FITNESS FOR A PARTICULAR PURPOSE.  See the
  GNU General Public License for more details.

  You should have received a copy of the GNU General Public License
  along with this program.  If not, see <http://www.gnu.org/licenses/>.
*/
//krazy:excludeall=null,captruefalse,staticobjects

#include "probe.h"
#include "mainwindow.h"
#include "objectlistmodel.h"
#include "objecttreemodel.h"
#include "metaobjecttreemodel.h"
#include "connectionmodel.h"
#include "toolmodel.h"
#include "readorwritelocker.h"

#include "tools/modelinspector/modeltest.h"

#include "remote/server.h"
#include "remote/remotemodelserver.h"
#include "remote/selectionmodelserver.h"

#include <network/objectbroker.h>
#include <network/streamoperators.h>

#include <QApplication>
#include <QCoreApplication>
#include <QDialog>
#include <QMouseEvent>
#include <QThread>
#include <QTimer>

#include <iostream>
#include <cstdio>

#define IF_DEBUG(x)

using namespace GammaRay;
using namespace std;

Probe *Probe::s_instance = 0;

namespace GammaRay {

#if (QT_VERSION < QT_VERSION_CHECK(5, 0, 0))

static bool probeConnectCallback(void ** args)
{
  QObject *sender = reinterpret_cast<QObject*>(args[0]);
  const char *signal = reinterpret_cast<const char*>(args[1]);
  QObject *receiver = reinterpret_cast<QObject*>(args[2]);
  const char *method = reinterpret_cast<const char*>(args[3]);
  const Qt::ConnectionType *type = reinterpret_cast<Qt::ConnectionType*>(args[4]);
  Probe::connectionAdded(sender, signal, receiver, method, *type);
  return false;
}

static bool probeDisconnectCallback(void ** args)
{
  QObject *sender = reinterpret_cast<QObject*>(args[0]);
  const char *signal = reinterpret_cast<const char*>(args[1]);
  QObject *receiver = reinterpret_cast<QObject*>(args[2]);
  const char *method = reinterpret_cast<const char*>(args[3]);
  Probe::connectionRemoved(sender, signal, receiver, method);
  return false;
}

#endif // QT_VERSION

static QItemSelectionModel* selectionModelFactory(QAbstractItemModel* model)
{
  return new SelectionModelServer(model->objectName() + ".selection", model, Probe::instance());
}

}

// useful for debugging, dumps the object and all it's parents
// also useable from GDB!
void dumpObject(QObject *obj)
{
  if (!obj) {
    cout << "QObject(0x0)" << endl;
    return;
  }

  do {
    cout << obj->metaObject()->className() << "(" << hex << obj << ")";
    obj = obj->parent();
    if (obj) {
      cout << " <- ";
    }
  } while(obj);
  cout << endl;
}

struct Listener
{
  Listener()
    : filterThread(0), trackDestroyed(true)
  {
  }

  QThread *filterThread;
  bool trackDestroyed;
};

Q_GLOBAL_STATIC(Listener, s_listener)

// ensures proper information is returned by isValidObject by
// locking it in objectAdded/Removed
class ObjectLock : public QReadWriteLock
{
  public:
    ObjectLock()
      : QReadWriteLock(QReadWriteLock::Recursive)
    {
    }
};
Q_GLOBAL_STATIC(ObjectLock, s_lock)


Probe::Probe(QObject *parent):
  QObject(parent),
  m_objectListModel(new ObjectListModel(this)),
  m_objectTreeModel(new ObjectTreeModel(this)),
  m_metaObjectTreeModel(new MetaObjectTreeModel(this)),
  m_connectionModel(new ConnectionModel(this)),
  m_toolModel(new ToolModel(this)),
  m_window(0),
  m_queueTimer(new QTimer(this))
{
  Q_ASSERT(thread() == qApp->thread());
  IF_DEBUG(cout << "attaching GammaRay probe" << endl;)

  new Server(this);

  StreamOperators::registerOperators();
  ObjectBroker::setSelectionModelFactoryCallback(selectionModelFactory);

  registerModel(QLatin1String("com.kdab.GammaRay.ObjectTree"), m_objectTreeModel);
  registerModel(QLatin1String("com.kdab.GammaRay.ObjectList"), m_objectListModel);
  registerModel(QLatin1String("com.kdab.GammaRay.MetaObjectModel"), m_metaObjectTreeModel);
  registerModel(QLatin1String("com.kdab.GammaRay.ToolModel"), m_toolModel);
  registerModel(QLatin1String("com.kdab.GammaRay.ConnectionModel"), m_connectionModel);

  if (qgetenv("GAMMARAY_MODELTEST") == "1") {
    new ModelTest(m_objectListModel, m_objectListModel);
    new ModelTest(m_objectTreeModel, m_objectTreeModel);
    new ModelTest(m_connectionModel, m_connectionModel);
    new ModelTest(m_toolModel, m_toolModel);
  }

#if (QT_VERSION < QT_VERSION_CHECK(5, 0, 0))
  QInternal::registerCallback(QInternal::ConnectCallback, &GammaRay::probeConnectCallback);
  QInternal::registerCallback(QInternal::DisconnectCallback, &GammaRay::probeDisconnectCallback);
#endif

  m_queueTimer->setSingleShot(true);
  m_queueTimer->setInterval(0);
  connect(m_queueTimer, SIGNAL(timeout()),
          this, SLOT(queuedObjectsFullyConstructed()));
}

Probe::~Probe()
{
  IF_DEBUG(cerr << "detaching GammaRay probe" << endl;)

#if (QT_VERSION < QT_VERSION_CHECK(5, 0, 0))
  QInternal::unregisterCallback(QInternal::ConnectCallback, &GammaRay::probeConnectCallback);
  QInternal::unregisterCallback(QInternal::DisconnectCallback, &GammaRay::probeDisconnectCallback);
#endif

  ObjectBroker::clear();
  s_instance = 0;
}

QThread* Probe::filteredThread()
{
  return s_listener()->filterThread;
}

void Probe::setWindow(GammaRay::MainWindow *window)
{
  m_window = window;
}

GammaRay::MainWindow *Probe::window() const
{
  return m_window;
}

Probe *GammaRay::Probe::instance()
{
  if (!qApp) {
    return NULL;
  }

  return s_instance;
}

bool Probe::isInitialized()
{
  return s_instance && qApp;
}

bool Probe::canShowWidgets()
{
  const QApplication * const qGuiApplication = qobject_cast<const QApplication *>(qApp);
  if (!qGuiApplication
    #if QT_VERSION < QT_VERSION_CHECK(5, 0, 0)
    || qGuiApplication->type() == QApplication::Tty
    #endif
  ) {
    return false;
  }
  return true;
}

bool Probe::createProbe()
{
  IF_DEBUG(cout << "setting up new probe instance" << endl;)
  s_listener()->filterThread = QThread::currentThread();
  Q_ASSERT(!Probe::s_instance);
  Probe::s_instance = new Probe;
  s_listener()->filterThread = 0;
  IF_DEBUG(cout << "done setting up new probe instance" << endl;)
  return true;
}

void Probe::startupHookReceived()
{
  s_listener()->trackDestroyed = false;
}

void Probe::delayedInit()
{
  if (qgetenv("GAMMARAY_UNSET_PRELOAD") == "1") {
    qputenv("LD_PRELOAD", "");
  }
  if (qgetenv("GAMMARAY_UNSET_DYLD") == "1") {
    qputenv("DYLD_INSERT_LIBRARIES", "");
    qputenv("DYLD_FORCE_FLAT_NAMESPACE", "");
  }

  QCoreApplication::instance()->installEventFilter(s_instance);

  Server::instance()->setLabel(qApp->applicationName()); // TODO use the same logic from MainWindow title

  if (canShowWidgets()) {
    IF_DEBUG(cout << "creating GammaRay::MainWindow" << endl;)
    s_listener()->filterThread = QThread::currentThread();
    GammaRay::MainWindow *window = new GammaRay::MainWindow;
    s_listener()->filterThread = 0;
    IF_DEBUG(cout << "creation done" << endl;)

    window->setAttribute(Qt::WA_DeleteOnClose);
    instance()->setWindow(window);
    instance()->setParent(window);
    window->show();
  } else {
    cerr << "Unable to show in-process UI in a non-GUI application." << endl;
  }
}

bool Probe::filterObject(QObject *obj) const
{
  if (obj->thread() != thread()) {
    // shortcut, never filter objects from a different thread
    return false;
  }
  return obj == this || obj == window() ||
          Util::descendantOf(this, obj) ||
          Util::descendantOf(window(), obj);
}

void Probe::registerModel(const QString& objectName, QAbstractItemModel* model)
{
  RemoteModelServer *ms = new RemoteModelServer(objectName, this);
  ms->setModel(model);
  ObjectBroker::registerModel(objectName, model);
}

QAbstractItemModel *Probe::objectListModel() const
{
  return m_objectListModel;
}

QAbstractItemModel *Probe::objectTreeModel() const
{
  return m_objectTreeModel;
}

QAbstractItemModel *Probe::metaObjectModel() const
{
  return m_metaObjectTreeModel;
}

QAbstractItemModel *Probe::connectionModel() const
{
  return m_connectionModel;
}

ToolModel *Probe::toolModel() const
{
  return m_toolModel;
}

QObject *Probe::probe() const
{
  return const_cast<GammaRay::Probe*>(this);
}

bool Probe::isValidObject(QObject *obj) const
{
  ///TODO: can we somehow assert(s_lock().isLocked()) ?!
  return m_validObjects.contains(obj);
}

QReadWriteLock *Probe::objectLock()
{
  return s_lock();
}

void Probe::objectAdded(QObject *obj, bool fromCtor)
{
  QWriteLocker lock(s_lock());
  if (s_listener()->filterThread == obj->thread()) {
    // Ignore
    IF_DEBUG(cout
             << "objectAdded Ignore: "
             << hex << obj
             << (fromCtor ? " (from ctor)" : "") << endl;)
    return;
  }

  if (!isInitialized()) {
    IF_DEBUG(cout
             << "objectAdded called while not being initialized: "
             << hex << obj << endl;)
    return;
  }

  if (instance()->filterObject(obj)) {
    IF_DEBUG(cout
              << "objectAdded Filter: "
              << hex << obj
              << (fromCtor ? " (from ctor)" : "") << endl;)
    return;
  }

  if (instance()->m_validObjects.contains(obj)) {
    // this happens when we get a child event before the objectAdded call from the ctor
    // or when we add an item from s_addedBeforeProbeInsertion who got added already
    // due to the add-parent-before-child logic
    IF_DEBUG(cout
              << "objectAdded Known: "
              << hex << obj
              << (fromCtor ? " (from ctor)" : "") << endl;)
    return;
  }

  // make sure we already know the parent
  if (obj->parent() && !instance()->m_validObjects.contains(obj->parent())) {
    objectAdded(obj->parent(), fromCtor);
  }
  Q_ASSERT(!obj->parent() || instance()->m_validObjects.contains(obj->parent()));

  instance()->m_validObjects << obj;
  if (s_listener()->trackDestroyed) {
    // when we did not use a preload variant that
    // overwrites qt_removeObject we must track object
    // deletion manually
    connect(obj, SIGNAL(destroyed(QObject*)),
            instance(), SLOT(handleObjectDestroyed(QObject*)),
            Qt::DirectConnection);
  }

  if (!fromCtor && obj->parent() && instance()->m_queuedObjects.contains(obj->parent())) {
    // when a child event triggers a call to objectAdded while inside the ctor
    // the parent is already tracked but it's call to objectFullyConstructed
    // was delayed. hence we must do the same for the child for integrity
    fromCtor = true;
  }

  IF_DEBUG(cout << "objectAdded: " << hex << obj
                << (fromCtor ? " (from ctor)" : "")
                << ", p: " << obj->parent() << endl;)

  if (fromCtor) {
    Q_ASSERT(!instance()->m_queuedObjects.contains(obj));
    instance()->m_queuedObjects << obj;
    if (!instance()->m_queueTimer->isActive()) {
      // timers must not be started from a different thread
      QMetaObject::invokeMethod(instance()->m_queueTimer, "start", Qt::AutoConnection);
    }
  } else {
    instance()->objectFullyConstructed(obj);
  }
}

void Probe::queuedObjectsFullyConstructed()
{
  QWriteLocker lock(s_lock());

  IF_DEBUG(cout << Q_FUNC_INFO << " " << m_queuedObjects.size() << endl;)

  // must be called from the main thread via timeout
  Q_ASSERT(QThread::currentThread() == thread());

  // when this is called no object must be in the queue twice
  // otherwise the cleanup procedures failed
  Q_ASSERT(m_queuedObjects.size() == m_queuedObjects.toSet().size());

  foreach (QObject *obj, m_queuedObjects) {
    objectFullyConstructed(obj);
  }

  IF_DEBUG(cout << Q_FUNC_INFO << " done" << endl;)

  m_queuedObjects.clear();
}

void Probe::objectFullyConstructed(QObject *obj)
{
  // must be write locked
  Q_ASSERT(!s_lock()->tryLockForRead());

  if (!m_validObjects.contains(obj)) {
    // deleted already
    IF_DEBUG(cout << "stale fully constructed: " << hex << obj << endl;)
    return;
  }

  if (filterObject(obj)) {
    // when the call was delayed from the ctor construction,
    // the parent might not have been set properly yet. hence
    // apply the filter again
    m_validObjects.remove(obj);
    IF_DEBUG(cout << "now filtered fully constructed: " << hex << obj << endl;)
    return;
  }

  IF_DEBUG(cout << "fully constructed: " << hex << obj << endl;)

  // ensure we know the parent already
  if (obj->parent() && !m_validObjects.contains(obj->parent())) {
    objectAdded(obj->parent());
  }
  Q_ASSERT(!obj->parent() || m_validObjects.contains(obj->parent()));

  // QQuickItem has the briliant idea of suppressing child events, so we need an
  // alternative way of detecting reparenting...
  // Without linking to the QtQuick library of course, for extra fun.
  if (obj->inherits("QQuickItem")) {
    connect(obj, SIGNAL(parentChanged(QQuickItem*)), this, SLOT(objectParentChanged()));
  }

  m_objectListModel->objectAdded(obj);
  m_metaObjectTreeModel->objectAdded(obj);

  m_toolModel->objectAdded(obj);

  emit objectCreated(obj);
}

void Probe::objectRemoved(QObject *obj)
{
  QWriteLocker lock(s_lock());
  if (!isInitialized()) {
    IF_DEBUG(cout << "objectRemoved called while not being initialized: " << hex << obj << endl;)
    return;
  }

  IF_DEBUG(cout << "object removed:" << hex << obj << " " << obj->parent() << endl;)

  bool success = instance()->m_validObjects.remove(obj);
  if (!success) {
    // object was not tracked by the probe, probably a gammaray object
    return;
  }

  instance()->m_queuedObjects.removeOne(obj);

  instance()->m_objectListModel->objectRemoved(obj);

  instance()->connectionRemoved(obj, 0, 0, 0);
  instance()->connectionRemoved(0, 0, obj, 0);

  emit instance()->objectDestroyed(obj);
}

void Probe::handleObjectDestroyed(QObject *obj)
{
  objectRemoved(obj);
}

void Probe::objectParentChanged()
{
  if (sender()) {
    emit objectReparanted(sender());
  }
}

void Probe::connectionAdded(QObject *sender, const char *signal, QObject *receiver,
                            const char *method, Qt::ConnectionType type)
{
  if (!isInitialized() || !sender || !receiver ||
      s_listener()->filterThread == QThread::currentThread())
  {
    return;
  }

  ReadOrWriteLocker lock(s_lock());
  if (instance()->filterObject(sender) || instance()->filterObject(receiver)) {
    return;
  }

  instance()->m_connectionModel->connectionAdded(sender, signal, receiver, method, type);
}

void Probe::connectionRemoved(QObject *sender, const char *signal,
                              QObject *receiver, const char *method)
{
  if (!isInitialized() || !s_listener() ||
      s_listener()->filterThread == QThread::currentThread())
  {
    return;
  }

  ReadOrWriteLocker lock(s_lock());
  if ((sender && instance()->filterObject(sender)) ||
      (receiver && instance()->filterObject(receiver))) {
    return;
  }

  instance()->m_connectionModel->connectionRemoved(sender, signal, receiver, method);
}

bool Probe::eventFilter(QObject *receiver, QEvent *event)
{
  if (s_listener()->filterThread == receiver->thread()) {
    return QObject::eventFilter(receiver, event);
  }

  if (event->type() == QEvent::ChildAdded || event->type() == QEvent::ChildRemoved) {
    QChildEvent *childEvent = static_cast<QChildEvent*>(event);
    QObject *obj = childEvent->child();

    QWriteLocker lock(s_lock());
    const bool tracked = m_validObjects.contains(obj);
    const bool filtered = filterObject(obj);

    IF_DEBUG(cout << "child event: " << hex << obj << ", p: " << obj->parent() << dec
         << ", tracked: " << tracked
         << ", filtered: " << filtered
         << ", type: " << (childEvent->added() ? "added" : "removed") << endl;)

    if (!filtered && childEvent->added()) {
      if (!tracked) {
        // was not tracked before, add to all models
        // child added events are sent before qt_addObject is called,
        // so we assumes this comes from the ctor
        objectAdded(obj, true);
      } else if (!m_queuedObjects.contains(obj)) {
        // object is known already, just update the position in the tree
        // BUT: only when we did not queue this item before
        IF_DEBUG(cout << "update pos: " << hex << obj << endl;)
        emit objectReparanted(obj);
      }
    } else if (tracked) {
      objectRemoved(obj);
    }
  }
  if (event->type() == QEvent::MouseButtonRelease) {
    QMouseEvent *mouseEv = static_cast<QMouseEvent*>(event);
    if (mouseEv->button() == Qt::LeftButton &&
        mouseEv->modifiers() & (Qt::ControlModifier | Qt::ShiftModifier)) {
      QWidget *widget = QApplication::widgetAt(mouseEv->globalPos());
      if (widget) {
        emit widgetSelected(widget, widget->mapFromGlobal(mouseEv->globalPos()));
      }
    }
  }

  // make modal dialogs non-modal so that the gammaray window is still reachable
  if (event->type() == QEvent::Show) {
    QDialog *dlg = qobject_cast<QDialog*>(receiver);
    if (dlg) {
      dlg->setWindowModality(Qt::NonModal);
    }
  }

  // we have no preloading hooks, so recover all objects we see
  if (s_listener()->trackDestroyed && event->type() != QEvent::ChildAdded &&
      event->type() != QEvent::ChildRemoved && !filterObject(receiver)) {
    QWriteLocker lock(s_lock());
    const bool tracked = m_validObjects.contains(receiver);
    if (!tracked) {
      objectAdded(receiver);
    }
  }
  return QObject::eventFilter(receiver, event);
}

void Probe::findExistingObjects()
{
  addObjectRecursive(QCoreApplication::instance());
  foreach (QObject *obj, QApplication::topLevelWidgets()) {
    addObjectRecursive(obj);
  }
}

void Probe::addObjectRecursive(QObject *obj)
{
  if (!obj) {
    return;
  }
  objectRemoved(obj); // in case we find it twice
  objectAdded(obj);
  foreach (QObject *child, obj->children()) {
    addObjectRecursive(child);
  }
}

//BEGIN: SignalSlotsLocationStore

// taken from qobject.cpp
const int gammaray_flagged_locations_count = 2;
const char *gammaray_flagged_locations[gammaray_flagged_locations_count] = {0};

static int gammaray_idx = 0;

void SignalSlotsLocationStore::flagLocation(const char *method)
{
  gammaray_flagged_locations[gammaray_idx] = method;
  gammaray_idx = (gammaray_idx+1) % gammaray_flagged_locations_count;
}

const char *SignalSlotsLocationStore::extractLocation(const char *member)
{
  for (int i = 0; i < gammaray_flagged_locations_count; ++i) {
    if (member == gammaray_flagged_locations[i]) {
      // signature includes location information after the first null-terminator
      const char *location = member + qstrlen(member) + 1;
      if (*location != '\0') {
        return location;
      }
      return 0;
    }
  }
  return 0;
}

//END

#if defined(Q_OS_WIN) || defined(Q_OS_MAC)
<<<<<<< HEAD
=======
void overwriteQtFunctions()
{
  functionsOverwritten = true;
  AbstractFunctionOverwriter *overwriter = FunctionOverwriterFactory::createFunctionOverwriter();

  overwriter->overwriteFunction(QLatin1String("qt_startup_hook"), (void*)qt_startup_hook);
  overwriter->overwriteFunction(QLatin1String("qt_addObject"), (void*)qt_addObject);
  overwriter->overwriteFunction(QLatin1String("qt_removeObject"), (void*)qt_removeObject);
#if defined(Q_OS_WIN)
#ifdef ARCH_64
#ifdef __MINGW32__
  overwriter->overwriteFunction(
    QLatin1String("_Z13qFlagLocationPKc"), (void*)myFlagLocation);
#else
  overwriter->overwriteFunction(
    QLatin1String("?qFlagLocation@@YAPEBDPEBD@Z"), (void*)myFlagLocation);
#endif
#else
# ifdef __MINGW32__
  overwriter->overwriteFunction(
    QLatin1String("_Z13qFlagLocationPKc"), (void*)myFlagLocation);
# else
  overwriter->overwriteFunction(
    QLatin1String("?qFlagLocation@@YAPBDPBD@Z"), (void*)myFlagLocation);
# endif
#endif
#endif
}
#endif

#ifdef Q_OS_WIN
extern "C" Q_DECL_EXPORT void gammaray_probe_inject();

extern "C" BOOL WINAPI DllMain(HINSTANCE/*hInstance*/, DWORD dwReason, LPVOID/*lpvReserved*/)
{
  switch(dwReason) {
  case DLL_PROCESS_ATTACH:
  case DLL_THREAD_ATTACH:
  {
    if (!functionsOverwritten)
      overwriteQtFunctions();
    if (!Probe::isInitialized())
      gammaray_probe_inject();
    break;
  }
  case DLL_PROCESS_DETACH:
  {
      //Unloading does not work, because we overwrite existing code
      exit(-1);
      break;
  }
  };
  return TRUE;
}
#endif

extern "C" Q_DECL_EXPORT void gammaray_probe_inject()
{
  if (!qApp) {
    return;
  }
  printf("gammaray_probe_inject()\n");
  // make it possible to re-attach
  new ProbeCreator(ProbeCreator::CreateAndFindExisting);
}

#ifdef Q_OS_MAC
// we need a way to execute some code upon load, so let's abuse
// static initialization
class HitMeBabyOneMoreTime
{
  public:
    HitMeBabyOneMoreTime()
    {
      overwriteQtFunctions();
    }

};
static HitMeBabyOneMoreTime britney;
>>>>>>> 34346b01
#endif
#include "probe.moc"<|MERGE_RESOLUTION|>--- conflicted
+++ resolved
@@ -671,88 +671,4 @@
 
 //END
 
-#if defined(Q_OS_WIN) || defined(Q_OS_MAC)
-<<<<<<< HEAD
-=======
-void overwriteQtFunctions()
-{
-  functionsOverwritten = true;
-  AbstractFunctionOverwriter *overwriter = FunctionOverwriterFactory::createFunctionOverwriter();
-
-  overwriter->overwriteFunction(QLatin1String("qt_startup_hook"), (void*)qt_startup_hook);
-  overwriter->overwriteFunction(QLatin1String("qt_addObject"), (void*)qt_addObject);
-  overwriter->overwriteFunction(QLatin1String("qt_removeObject"), (void*)qt_removeObject);
-#if defined(Q_OS_WIN)
-#ifdef ARCH_64
-#ifdef __MINGW32__
-  overwriter->overwriteFunction(
-    QLatin1String("_Z13qFlagLocationPKc"), (void*)myFlagLocation);
-#else
-  overwriter->overwriteFunction(
-    QLatin1String("?qFlagLocation@@YAPEBDPEBD@Z"), (void*)myFlagLocation);
-#endif
-#else
-# ifdef __MINGW32__
-  overwriter->overwriteFunction(
-    QLatin1String("_Z13qFlagLocationPKc"), (void*)myFlagLocation);
-# else
-  overwriter->overwriteFunction(
-    QLatin1String("?qFlagLocation@@YAPBDPBD@Z"), (void*)myFlagLocation);
-# endif
-#endif
-#endif
-}
-#endif
-
-#ifdef Q_OS_WIN
-extern "C" Q_DECL_EXPORT void gammaray_probe_inject();
-
-extern "C" BOOL WINAPI DllMain(HINSTANCE/*hInstance*/, DWORD dwReason, LPVOID/*lpvReserved*/)
-{
-  switch(dwReason) {
-  case DLL_PROCESS_ATTACH:
-  case DLL_THREAD_ATTACH:
-  {
-    if (!functionsOverwritten)
-      overwriteQtFunctions();
-    if (!Probe::isInitialized())
-      gammaray_probe_inject();
-    break;
-  }
-  case DLL_PROCESS_DETACH:
-  {
-      //Unloading does not work, because we overwrite existing code
-      exit(-1);
-      break;
-  }
-  };
-  return TRUE;
-}
-#endif
-
-extern "C" Q_DECL_EXPORT void gammaray_probe_inject()
-{
-  if (!qApp) {
-    return;
-  }
-  printf("gammaray_probe_inject()\n");
-  // make it possible to re-attach
-  new ProbeCreator(ProbeCreator::CreateAndFindExisting);
-}
-
-#ifdef Q_OS_MAC
-// we need a way to execute some code upon load, so let's abuse
-// static initialization
-class HitMeBabyOneMoreTime
-{
-  public:
-    HitMeBabyOneMoreTime()
-    {
-      overwriteQtFunctions();
-    }
-
-};
-static HitMeBabyOneMoreTime britney;
->>>>>>> 34346b01
-#endif
 #include "probe.moc"