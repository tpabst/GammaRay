/*
  probe.h

  This file is part of GammaRay, the Qt application inspection and
  manipulation tool.

  Copyright (C) 2010-2021 Klarälvdalens Datakonsult AB, a KDAB Group company, info@kdab.com
  Author: Volker Krause <volker.krause@kdab.com>

  Licensees holding valid commercial KDAB GammaRay licenses may use this file in
  accordance with GammaRay Commercial License Agreement provided with the Software.

  Contact info@kdab.com if any conditions of this licensing are not clear to you.

  This program is free software; you can redistribute it and/or modify
  it under the terms of the GNU General Public License as published by
  the Free Software Foundation, either version 2 of the License, or
  (at your option) any later version.

  This program is distributed in the hope that it will be useful,
  but WITHOUT ANY WARRANTY; without even the implied warranty of
  MERCHANTABILITY or FITNESS FOR A PARTICULAR PURPOSE.  See the
  GNU General Public License for more details.

  You should have received a copy of the GNU General Public License
  along with this program.  If not, see <http://www.gnu.org/licenses/>.
*/

#ifndef GAMMARAY_PROBE_H
#define GAMMARAY_PROBE_H

#include "gammaray_core_export.h"
#include "signalspycallbackset.h"

#include <common/sourcelocation.h>

#include <QObject>
#include <QList>
#include <QPoint>
#include <QSet>
#include <QVector>

#include <memory>

QT_BEGIN_NAMESPACE
class QAbstractItemModel;
class QItemSelectionModel;
class QModelIndex;
class QThread;
class QTimer;
class QMutex;
<<<<<<< HEAD
class QRecursiveMutex;
class QSignalSpyCallbackSet;
=======
struct QSignalSpyCallbackSet;
>>>>>>> 31aa9414
QT_END_NAMESPACE

namespace GammaRay {
class ProbeCreator;
class ObjectListModel;
class ObjectTreeModel;
class MainWindow;
class BenchSuite;
class Server;
class ToolManager;
class ProblemCollector;
class MetaObjectRegistry;
namespace Execution { class Trace; }

/*!
 * Central entity of GammaRay: The probe is tracking the Qt application under test
 *
 * @note The Probe lifetime is strongly coupled with the QCoreApplication lifetime, if there's
 * no QCoreApplication instance, then there's no probe.
 *
 * To get a hold of the probe, call Probe::instance()
 */
class GAMMARAY_CORE_EXPORT Probe : public QObject
{
    Q_OBJECT
public:
    ~Probe() override;

    /*!
     * Returns the current instance of the probe.
     *
     * @note You must hold the object lock when using the probe's object tracking
     * functionality.
     *
     * @sa objectLock()
     */
    static Probe *instance();

    /*!
     * Returns true if the probe is initialized, false otherwise.
     */
    static bool isInitialized();

    ///@cond internal
    static void objectAdded(QObject *obj, bool fromCtor = false);
    static void objectRemoved(QObject *obj);
    ///@endcond

    /*!
     * Returns a list of all QObjects we know about.
     *
     * @note This getter can be used without the object lock. Do acquire the
     * object lock and check the pointer with @e isValidObject though, before
     * dereferencing any of the QObject pointers.
     */
    const QVector<QObject*> &allQObjects() const;

    /*!
     * Returns the object list model.
     * @return a pointer to a QAbstractItemModel instance.
     */
    QAbstractItemModel *objectListModel() const;
    /*!
     * Returns the object tree model.
     * @return a pointer to a QAbstractItemModel instance.
     */
    QAbstractItemModel *objectTreeModel() const;
    /*!
     * Register a model for remote usage.
     * @param objectName Unique identifier for the model, typically in reverse domain notation.
     * @param model The model to register.
     */
    void registerModel(const QString &objectName, QAbstractItemModel *model);
    /*!
     * Install a global event filter.
     * Use this rather than installing the filter manually on QCoreApplication,
     * this will filter out GammaRay-internal events and objects already for you.
     */
    void installGlobalEventFilter(QObject *filter);
    /*!
     * Returns @c true if we haven't been able to track all objects from startup, ie. usually
     * when attaching at runtime.
     * If this is the case, we try to discover QObjects by walking the hierarchy, starting
     * from known singletons, and by watching out for unknown receivers of events.
     * This is far from complete obviously, and plug-ins can help finding more objects, using
     * specific knowledge about the types they are responsible for.
     *
     * Connect to the objectAdded(QObject*) signal on probe(), and call discoverObject(QObject*)
     * for "your" objects.
     *
     * @since 2.5
     */
    bool needsObjectDiscovery() const;
    /*!
     * Notify the probe about QObjects your plug-in can discover by using information about
     * the types it can handle.
     * Only use this if needsObjectDiscovery() returns @c true to maximise performance.
     *
     * @see needsObjectDiscovery()
     * @since 2.0
     */
    void discoverObject(QObject *object);
    /*!
     * Notify the probe about the user selecting one of "your" objects via in-app interaction.
     * If you know the exact position the user interacted with, pass that in as @p pos.
     *
     * @since 2.0
     */
    void selectObject(QObject *object, const QPoint &pos = QPoint());
    void selectObject(QObject *object, const QString &toolId,
                      const QPoint &pos = QPoint());
    /*!
     * Notify the probe about the user selecting one of "your" objects.
     *
     * @since 2.1
     */
    void selectObject(void *object, const QString &typeName);
    /*!
     * Register a signal spy callback set.
     * Signal indexes provided as arguments are mapped to method indexes, ie. argument semantics
     * are the same with Qt4 and Qt5.
     *
     * @since 2.2
     */
    void registerSignalSpyCallbackSet(const SignalSpyCallbackSet &callbacks);

    /*! Returns the source code location @p object was created at. */
    SourceLocation objectCreationSourceLocation(QObject *object) const;
    /*! Returns the entire stack trace for the creation of @p object. */
    Execution::Trace objectCreationStackTrace(QObject *object) const;

    ///@cond internal
    QObject *window() const;
    void setWindow(QObject *window);
    ///@endcond

    MetaObjectRegistry *metaObjectRegistry() const;

    /*!
     * Lock this to check the validity of a QObject
     * and to access it safely afterwards.
     */
#if QT_VERSION >= QT_VERSION_CHECK(5, 14, 0)
    static QRecursiveMutex *objectLock();
#else
    static QMutex *objectLock();
#endif

    /*!
     * Check whether @p obj is still valid.
     *
     * @note The objectLock must be locked when this is called!
     */
    bool isValidObject(const QObject *obj) const;

    /*!
     * Determines if the specified QObject belongs to the GammaRay Probe or Window.
     *
     * These objects should not be tracked or shown to the user,
     * hence must be explicitly filtered.
     * @param obj is a pointer to a QObject instance.
     *
     * @return true if the specified QObject belongs to the GammaRay Probe
     * or Window; false otherwise.
     */
    bool filterObject(QObject *obj) const;

    ///@cond internal
    static void startupHookReceived();
    template<typename Func> static void executeSignalCallback(const Func &func);
    ///@endcond

    ProblemCollector *problemCollector() const;

signals:
    /*!
     * Emitted when the user selected @p object at position @p pos in the probed application.
     */
    void objectSelected(QObject *object, const QPoint &pos);
    void nonQObjectSelected(void *object, const QString &typeName);

    /*!
     * Emitted for newly created QObjects.
     *
     * Note:
     * - This signal is always emitted from the thread the probe exists in.
     * - The signal is emitted delayed enough for the QObject to have been fully constructed,
     *   i.e. on the next event loop re-entry.
     * - The signal is not emitted if the object has been destroyed completely again meanwhile,
     *   e.g. for objects that only existed on the stack.
     * - For objects created and destroyed in other threads, this signal might be emitted after
     *   its dtor has been entered (in case of short-lived objects), but before it has been finished.
     *   At this point the dtor might have already emitted the destroyed() signal and informed smart
     *   pointers about the destruction. This means you must not rely on any of this for object lifetime
     *   tracking for objects from other threads. Use objectDestroyed() instead.
     * - Do not put @p obj into a QWeakPointer, even if it's exclusively handled in the same thread as
     *   the Probe instance. Qt4 asserts if target code tries to put @p obj into a QSharedPointer afterwards.
     * - The objectLock() is locked.
     */
    void objectCreated(QObject *obj);

    /*!
     * Emitted for destroyed objects.
     *
     * Note:
     * - This signal is emitted from the thread the probe exists in.
     * - The signal is emitted from the end of the QObject dtor, dereferencing @p obj is no longer
     *   safe at this point.
     * - In a multi-threaded application, this signal might reach you way after @p obj has been
     *   destroyed, see isValidObject() for a way to check if the object is still valid before accessing it.
     * - The objectLock() is locked.
     */
    void objectDestroyed(QObject *obj);
    void objectReparented(QObject *obj);

    void aboutToDetach();

protected:
    ///@cond internal
    bool eventFilter(QObject *receiver, QEvent *event) override;
    ///@endcond

private slots:
    void delayedInit();
    void shutdown();

    void processQueuedObjectChanges();
    void handleObjectDestroyed(QObject *obj);

private:
    friend class ProbeCreator;
    friend class BenchSuite;

    /* Returns @c true if we have working hooks in QtCore, that is we are notified reliably
     * about every QObject creation/destruction.
     * @since 2.0
     */
    QT_DEPRECATED bool hasReliableObjectTracking() const;

    void objectFullyConstructed(QObject *obj);

    void queueCreatedObject(QObject *obj);
    void queueDestroyedObject(QObject *obj);
    bool isObjectCreationQueued(QObject *obj) const;
    void purgeChangesForObject(QObject *obj);
    void notifyQueuedObjectChanges();

    void findExistingObjects();

    /*! Check if we are capable of showing widgets. */
    static bool canShowWidgets();
    void showInProcessUi();

    static void createProbe(bool findExisting);
    void resendServerAddress();

    explicit Probe(QObject *parent = nullptr);
    static QAtomicPointer<Probe> s_instance;

    /*! Set up all needed signal spy callbacks. */
    void setupSignalSpyCallbacks();

    ObjectListModel *m_objectListModel;
    ObjectTreeModel *m_objectTreeModel;
    ProblemCollector *m_problemCollector;
    ToolManager *m_toolManager;
    QObject *m_window;
    QSet<const QObject *> m_validObjects;
    MetaObjectRegistry *m_metaObjectRegistry;

    // all delayed object changes need to go through a single queue, as the order is crucial
    struct ObjectChange {
        QObject *obj;
        enum Type {
            Create,
            Destroy
        } type;
    };
    QVector<ObjectChange> m_queuedObjectChanges;

    QList<QObject *> m_pendingReparents;
    QTimer *m_queueTimer;
    QVector<QObject *> m_globalEventFilters;
    QVector<SignalSpyCallbackSet> m_signalSpyCallbacks;

#if QT_VERSION >= QT_VERSION_CHECK(5, 14, 0)
    QSignalSpyCallbackSet *m_previousSignalSpyCallbackSet;
#else
    SignalSpyCallbackSet m_previousSignalSpyCallbackSet;
#endif
    Server *m_server;
};
}

#endif // GAMMARAY_PROBE_H<|MERGE_RESOLUTION|>--- conflicted
+++ resolved
@@ -49,12 +49,8 @@
 class QThread;
 class QTimer;
 class QMutex;
-<<<<<<< HEAD
 class QRecursiveMutex;
 class QSignalSpyCallbackSet;
-=======
-struct QSignalSpyCallbackSet;
->>>>>>> 31aa9414
 QT_END_NAMESPACE
 
 namespace GammaRay {
