/*
  propertycontroller.cpp

  This file is part of GammaRay, the Qt application inspection and
  manipulation tool.

  Copyright (C) 2013-2014 Klarälvdalens Datakonsult AB, a KDAB Group company, info@kdab.com
  Author: Volker Krause <volker.krause@kdab.com>

  This program is free software; you can redistribute it and/or modify
  it under the terms of the GNU General Public License as published by
  the Free Software Foundation, either version 2 of the License, or
  (at your option) any later version.

  This program is distributed in the hope that it will be useful,
  but WITHOUT ANY WARRANTY; without even the implied warranty of
  MERCHANTABILITY or FITNESS FOR A PARTICULAR PURPOSE.  See the
  GNU General Public License for more details.

  You should have received a copy of the GNU General Public License
  along with this program.  If not, see <http://www.gnu.org/licenses/>.
*/

#include "propertycontroller.h"

#include "aggregatedpropertymodel.h"
#include "connectionfilterproxymodel.h"
#include "connectionmodel.h"
#include "metapropertymodel.h"
#include "methodargumentmodel.h"
#include "multisignalmapper.h"
#include "objectclassinfomodel.h"
#include "objectdynamicpropertymodel.h"
#include "objectenummodel.h"
#include "objectmethodmodel.h"
#include "objectstaticpropertymodel.h"
#include "probe.h"
#include "varianthandler.h"

#include "remote/remotemodelserver.h"

#include "common/objectbroker.h"
#include "common/enums.h"

#include <QDebug>
#include <QItemSelectionModel>
#include <QStandardItemModel>
#include <QTime>

using namespace GammaRay;

PropertyController::PropertyController(const QString &baseName, QObject *parent) :
  PropertyControllerInterface(baseName + ".controller", parent),
  m_objectBaseName(baseName),
  m_staticPropertyModel(new ObjectStaticPropertyModel(this)),
  m_dynamicPropertyModel(new ObjectDynamicPropertyModel(this)),
  m_classInfoModel(new ObjectClassInfoModel(this)),
  m_methodModel(new ObjectMethodModel(this)),
  m_inboundConnectionModel(new ConnectionFilterProxyModel(this)),
  m_outboundConnectionModel(new ConnectionFilterProxyModel(this)),
  m_enumModel(new ObjectEnumModel(this)),
  m_signalMapper(0),
  m_methodLogModel(new QStandardItemModel(this)),
  m_metaPropertyModel(new MetaPropertyModel(this)),
  m_aggregatedPropertyModel(new AggregatedPropertyModel(this)),
  m_methodArgumentModel(new MethodArgumentModel(this))
{
  m_inboundConnectionModel->setFilterOnReceiver(true);
  m_outboundConnectionModel->setFilterOnSender(true);

  registerModel(m_methodModel, "methods");
  registerModel(m_methodLogModel, "methodLog");
  registerModel(m_classInfoModel, "classInfo");
  registerModel(m_inboundConnectionModel, "inboundConnections");
  registerModel(m_outboundConnectionModel, "outboundConnections");
  registerModel(m_enumModel, "enums");
  registerModel(m_aggregatedPropertyModel, "properties");
  registerModel(m_methodArgumentModel, "methodArguments");

  m_aggregatedPropertyModel->addModel(m_staticPropertyModel);
  m_aggregatedPropertyModel->addModel(m_metaPropertyModel);
  m_aggregatedPropertyModel->addModel(m_dynamicPropertyModel);

  ObjectBroker::selectionModel(m_methodModel); // trigger creation

  // TODO 1.3 had an optimization using the ProxyDetacher for these models, re-add that
  m_inboundConnectionModel->setSourceModel(Probe::instance()->connectionModel());
  m_outboundConnectionModel->setSourceModel(Probe::instance()->connectionModel());
}

PropertyController::~PropertyController()
{
}

void PropertyController::registerModel(QAbstractItemModel *model, const QString &nameSuffix)
{
  Probe::instance()->registerModel(m_objectBaseName + '.' + nameSuffix, model);
}

void PropertyController::signalEmitted(QObject* sender, int signalIndex, const QVector<QVariant>& args)
{
  Q_ASSERT(m_object == sender);

  QStringList prettyArgs;
  foreach (const QVariant &v, args)
    prettyArgs.push_back(VariantHandler::displayString(v));

  m_methodLogModel->appendRow(
  new QStandardItem(tr("%1: Signal %2 emitted, arguments: %3").
  arg(QTime::currentTime().toString("HH:mm:ss.zzz")).
#if QT_VERSION < QT_VERSION_CHECK(5, 0, 0)
  arg(sender->metaObject()->method(signalIndex).signature())
#else
  arg(QString(sender->metaObject()->method(signalIndex).methodSignature()))
#endif
  .arg(prettyArgs.join(", "))));
}

void PropertyController::setObject(QObject *object)
{
  if (m_object)
    disconnect(m_object, 0, this, 0);
  if (object)
    connect(object, SIGNAL(destroyed(QObject*)), this, SLOT(objectDestroyed()));

  m_object = object;
  m_staticPropertyModel->setObject(object);
  m_dynamicPropertyModel->setObject(object);
  m_inboundConnectionModel->filterReceiver(object);
  m_outboundConnectionModel->filterSender(object);

  const QMetaObject *metaObject = 0;
  if (object) {
    metaObject = object->metaObject();
  }
  m_enumModel->setMetaObject(metaObject);
  m_classInfoModel->setMetaObject(metaObject);
  m_methodModel->setMetaObject(metaObject);

  delete m_signalMapper;
  m_signalMapper = new MultiSignalMapper(this);
  connect(m_signalMapper, SIGNAL(signalEmitted(QObject*,int,QVector<QVariant>)), SLOT(signalEmitted(QObject*,int,QVector<QVariant>)));

  m_methodLogModel->clear();

  m_metaPropertyModel->setObject(object);

  emit displayStateChanged(PropertyWidgetDisplayState::QObject);
}

void PropertyController::setObject(void *object, const QString &className)
{
  setObject(0);
  m_metaPropertyModel->setObject(object, className);

  emit displayStateChanged(PropertyWidgetDisplayState::Object);
}

void PropertyController::setMetaObject(const QMetaObject *metaObject)
{
  setObject(0);
  m_enumModel->setMetaObject(metaObject);
  m_classInfoModel->setMetaObject(metaObject);
  m_methodModel->setMetaObject(metaObject);

  emit displayStateChanged(PropertyWidgetDisplayState::MetaObject);
}

void PropertyController::activateMethod()
{
  QItemSelectionModel *selectionModel = ObjectBroker::selectionModel(m_methodModel);
  if (selectionModel->selectedRows().size() != 1) {
    return;
  }
  const QModelIndex index = selectionModel->selectedRows().first();

  const QMetaMethod method = index.data(ObjectMethodModelRole::MetaMethod).value<QMetaMethod>();
  if (method.methodType() == QMetaMethod::Slot) {
    m_methodArgumentModel->setMethod(method);
  } else if (method.methodType() == QMetaMethod::Signal) {
    m_signalMapper->connectToSignal(m_object, method);
  }
}

void PropertyController::invokeMethod(Qt::ConnectionType connectionType)
{
  if (!m_object) {
    m_methodLogModel->appendRow(
      new QStandardItem(
        tr("%1: Invocation failed: Invalid object, probably got deleted in the meantime.").
        arg(QTime::currentTime().toString("HH:mm:ss.zzz"))));
    return;
  }

  QMetaMethod method;
  QItemSelectionModel *selectionModel = ObjectBroker::selectionModel(m_methodModel);
  if (selectionModel->selectedRows().size() == 1) {
    const QModelIndex index = selectionModel->selectedRows().first();
    method = index.data(ObjectMethodModelRole::MetaMethod).value<QMetaMethod>();
  }

  if (method.methodType() != QMetaMethod::Slot) {
    m_methodLogModel->appendRow(
      new QStandardItem(
        tr("%1: Invocation failed: Invalid method (not a slot?).").
        arg(QTime::currentTime().toString("HH:mm:ss.zzz"))));
    return;
  }

  const QVector<MethodArgument> args = m_methodArgumentModel->arguments();
  // TODO retrieve return value and add it to the log in case of success
  // TODO measure executation time and that to the log
  const bool result = method.invoke(m_object.data(), connectionType,
    args[0], args[1], args[2], args[3], args[4], args[5], args[6], args[7], args[8], args[9]);

  if (!result) {
    m_methodLogModel->appendRow(
      new QStandardItem(
        tr("%1: Invocation failed..").
        arg(QTime::currentTime().toString("HH:mm:ss.zzz"))));
    return;
  }

  m_methodArgumentModel->setMethod(QMetaMethod());
}

<<<<<<< HEAD
void PropertyController::setProperty(const QString& name, const QVariant& value)
{
  if (!m_object)
    return;
  m_object->setProperty(name.toUtf8(), value);
}

void PropertyController::resetProperty(const QString& name)
{
  if (!m_object || name.isEmpty())
    return;

  const int index = m_object->metaObject()->indexOfProperty(name.toUtf8());
  const QMetaProperty prop = m_object->metaObject()->property(index);
  prop.reset(m_object);
=======
void PropertyController::objectDestroyed()
{
  setObject(0);
>>>>>>> 092d33a3
}<|MERGE_RESOLUTION|>--- conflicted
+++ resolved
@@ -224,7 +224,6 @@
   m_methodArgumentModel->setMethod(QMetaMethod());
 }
 
-<<<<<<< HEAD
 void PropertyController::setProperty(const QString& name, const QVariant& value)
 {
   if (!m_object)
@@ -240,9 +239,9 @@
   const int index = m_object->metaObject()->indexOfProperty(name.toUtf8());
   const QMetaProperty prop = m_object->metaObject()->property(index);
   prop.reset(m_object);
-=======
+}
+
 void PropertyController::objectDestroyed()
 {
   setObject(0);
->>>>>>> 092d33a3
 }