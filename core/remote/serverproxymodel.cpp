/*
  serverproxymodel.cpp

  This file is part of GammaRay, the Qt application inspection and
  manipulation tool.

<<<<<<< HEAD
  Copyright (C) 2015 Klarälvdalens Datakonsult AB, a KDAB Group company, info@kdab.com
=======
  Copyright (C) 2014-2015 Klarälvdalens Datakonsult AB, a KDAB Group company, info@kdab.com
>>>>>>> 86156f5d
  Author: Volker Krause <volker.krause@kdab.com>

  This program is free software; you can redistribute it and/or modify
  it under the terms of the GNU General Public License as published by
  the Free Software Foundation, either version 2 of the License, or
  (at your option) any later version.

  This program is distributed in the hope that it will be useful,
  but WITHOUT ANY WARRANTY; without even the implied warranty of
  MERCHANTABILITY or FITNESS FOR A PARTICULAR PURPOSE.  See the
  GNU General Public License for more details.

  You should have received a copy of the GNU General Public License
  along with this program.  If not, see <http://www.gnu.org/licenses/>.
*/

#include "serverproxymodel.h"

#include <QDebug>

using namespace GammaRay;

ServerProxyModel::ServerProxyModel(QObject *parent): QSortFilterProxyModel(parent)
{
}

void ServerProxyModel::addRole(int role)
{
    m_extraRoles.push_back(role);
}

QMap< int, QVariant > ServerProxyModel::itemData(const QModelIndex &index) const
{
    const QModelIndex sourceIndex = mapToSource(index);
    auto d = sourceModel()->itemData(sourceIndex);
    foreach (int role, m_extraRoles) {
        d.insert(role, sourceIndex.data(role));
    }
    return d;
}<|MERGE_RESOLUTION|>--- conflicted
+++ resolved
@@ -4,11 +4,7 @@
   This file is part of GammaRay, the Qt application inspection and
   manipulation tool.
 
-<<<<<<< HEAD
-  Copyright (C) 2015 Klarälvdalens Datakonsult AB, a KDAB Group company, info@kdab.com
-=======
   Copyright (C) 2014-2015 Klarälvdalens Datakonsult AB, a KDAB Group company, info@kdab.com
->>>>>>> 86156f5d
   Author: Volker Krause <volker.krause@kdab.com>
 
   This program is free software; you can redistribute it and/or modify
