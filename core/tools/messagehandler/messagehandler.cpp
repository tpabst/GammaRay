/*
  messagehandler.cpp

  This file is part of GammaRay, the Qt application inspection and
  manipulation tool.

  Copyright (C) 2010-2018 Klarälvdalens Datakonsult AB, a KDAB Group company, info@kdab.com
  Author: Milian Wolff <milian.wolff@kdab.com>

  Licensees holding valid commercial KDAB GammaRay licenses may use this file in
  accordance with GammaRay Commercial License Agreement provided with the Software.

  Contact info@kdab.com if any conditions of this licensing are not clear to you.

  This program is free software; you can redistribute it and/or modify
  it under the terms of the GNU General Public License as published by
  the Free Software Foundation, either version 2 of the License, or
  (at your option) any later version.

  This program is distributed in the hope that it will be useful,
  but WITHOUT ANY WARRANTY; without even the implied warranty of
  MERCHANTABILITY or FITNESS FOR A PARTICULAR PURPOSE.  See the
  GNU General Public License for more details.

  You should have received a copy of the GNU General Public License
  along with this program.  If not, see <http://www.gnu.org/licenses/>.
*/

#include "messagehandler.h"
#include "messagemodel.h"
#include "loggingcategorymodel.h"

#include <core/execution.h>
#include <core/probeguard.h>
#include <core/remote/serverproxymodel.h>
#include <core/stacktracemodel.h>

#include "common/objectbroker.h"
#include "common/endpoint.h"

#include <QCoreApplication>
#include <QDebug>
#include <QItemSelectionModel>
#include <QMutex>
#include <QSortFilterProxyModel>
#include <QThread>

#include <iostream>

using namespace GammaRay;

using MessageHandlerCallback = QtMessageHandler;
static MessageHandlerCallback(*const installMessageHandler)(MessageHandlerCallback)
    = qInstallMessageHandler;

static MessageModel *s_model = nullptr;
static MessageHandlerCallback s_handler = nullptr;
static bool s_handlerDisabled = false;
static QMutex s_mutex(QMutex::Recursive);

static void handleMessage(QtMsgType type, const QMessageLogContext &context, const QString &msg)
{
    ///WARNING: do not trigger *any* kind of debug output here
    ///         this would trigger an infinite loop and hence crash!

<<<<<<< HEAD
=======
    if (s_handlerDisabled) // recursion detected
        return;

#if QT_VERSION < QT_VERSION_CHECK(5, 0, 0)
    const QString msg = QString::fromLocal8Bit(rawMsg);
#endif

>>>>>>> 83dffe1c
    DebugMessage message;
    message.type = type;
    message.message = msg;
    message.time = QTime::currentTime();
    message.category = QString::fromUtf8(context.category);
    message.file = QString::fromUtf8(context.file);
    message.function = QString::fromUtf8(context.function);
    message.line = context.line;

    if (type == QtCriticalMsg || type == QtFatalMsg || (type == QtWarningMsg && !ProbeGuard::insideProbe())) {
        // TODO: go even higher until qWarning/qFatal/qDebug/... ?
        message.backtrace = Execution::stackTrace(50, 1); // skip this, ie. start at our caller
    }

    if (!message.backtrace.empty()
        && (qgetenv("GAMMARAY_UNITTEST") == "1" || type == QtFatalMsg)) {
        if (type == QtFatalMsg)
            std::cerr << "QFatal in " << qPrintable(qApp->applicationName()) << " (" << qPrintable(
                qApp->applicationFilePath()) << ')' << std::endl;
        std::cerr << "START BACKTRACE:" << std::endl;
        int i = 0;
        foreach (const auto &frame, Execution::resolveAll(message.backtrace))
            std::cerr << (++i) << "\t" << qPrintable(frame.name) << " (" << qPrintable(frame.location.displayString()) << ")" << std::endl;
        std::cerr << "END BACKTRACE" << std::endl;
    }

    if (type == QtFatalMsg && qgetenv("GAMMARAY_GDB") != "1"
        && qgetenv("GAMMARAY_UNITTEST") != "1") {
        // Enforce handling on the GUI thread and block until we are done.
        QMetaObject::invokeMethod(static_cast<QObject *>(s_model)->parent(), "handleFatalMessage",
                                  qApp->thread() == QThread::currentThread() ? Qt::DirectConnection : Qt::BlockingQueuedConnection,
                                  Q_ARG(GammaRay::DebugMessage, message));
    }

    // reset msg handler so the app still works as usual
    // but make sure we don't let other threads bypass our
    // handler during that time
    QMutexLocker lock(&s_mutex);
    s_handlerDisabled = true;
    if (s_handler) { // try a direct call to the previous handler first, that avoids triggering the recursion detection in Qt5
        s_handler(type, context, msg);
    } else {
        installMessageHandler(s_handler);
        qt_message_output(type, context, msg);
        installMessageHandler(handleMessage);
    }
    s_handlerDisabled = false;
    lock.unlock();

    if (s_model) {
        // add directly from foreground thread, delay from background thread
        QMetaObject::invokeMethod(s_model, "addMessage", Qt::AutoConnection,
                                  Q_ARG(GammaRay::DebugMessage, message));
    }
}

MessageHandler::MessageHandler(Probe *probe, QObject *parent)
    : MessageHandlerInterface(parent)
    , m_messageModel(new MessageModel(this))
    , m_stackTraceModel(new StackTraceModel(this))
{
    Q_ASSERT(s_model == nullptr);
    s_model = m_messageModel;

    auto proxy = new ServerProxyModel<QSortFilterProxyModel>(this);
    proxy->addRole(MessageModelRole::Type);
    proxy->addRole(MessageModelRole::Line);
    proxy->setSourceModel(m_messageModel);
    proxy->setSortRole(MessageModelRole::Sort);
    probe->registerModel(QStringLiteral("com.kdab.GammaRay.MessageModel"), proxy);

    auto selModel = ObjectBroker::selectionModel(proxy);
    connect(selModel, &QItemSelectionModel::selectionChanged, this, &MessageHandler::messageSelected);

    probe->registerModel(QStringLiteral("com.kdab.GammaRay.MessageStackTraceModel"), m_stackTraceModel);

    // install handler directly, catches most cases,
    // i.e. user has no special handler or the handler
    // is created before the QApplication
    ensureHandlerInstalled();
    // recheck when eventloop is entered, if the user
    // installs a handler after QApp but before .exec()
    QMetaObject::invokeMethod(this, "ensureHandlerInstalled", Qt::QueuedConnection);

    auto catModel = new LoggingCategoryModel(this);
    probe->registerModel(QStringLiteral("com.kdab.GammaRay.LoggingCategoryModel"), catModel);
}

MessageHandler::~MessageHandler()
{
    QMutexLocker lock(&s_mutex);

    s_model = nullptr;
    MessageHandlerCallback oldHandler = installMessageHandler(s_handler);
    if (oldHandler != handleMessage) {
        // ups, the app installed it's own handler after ours...
        installMessageHandler(oldHandler);
    }
    s_handler = nullptr;
}

void MessageHandler::ensureHandlerInstalled()
{
    QMutexLocker lock(&s_mutex);

    if (s_handlerDisabled)
        return;

    MessageHandlerCallback prevHandler = installMessageHandler(handleMessage);

    if (prevHandler != handleMessage)
        s_handler = prevHandler;
}

void MessageHandler::handleFatalMessage(const DebugMessage &message)
{
    const QString app = qApp->applicationName().isEmpty()
                        ? qApp->applicationFilePath()
                        : qApp->applicationName();
    QStringList bt;
    bt.reserve(message.backtrace.size());
    foreach (const auto &frame, Execution::resolveAll(message.backtrace)) {
        if (frame.location.isValid())
            bt.push_back(frame.name + QLatin1String(" (") + frame.location.displayString() + QLatin1Char(')'));
        else
            bt.push_back(frame.name);
    }
    emit fatalMessageReceived(app, message.message, message.time, bt);
    if (Endpoint::isConnected())
        Endpoint::instance()->waitForMessagesWritten();
}

void MessageHandler::messageSelected(const QItemSelection& selection)
{
    if (selection.isEmpty()) {
        setStackTraceAvailable(false);
        return;
    }

    const auto idx = selection.at(0).topLeft();
    m_stackTraceModel->setStackTrace(idx.data(MessageModelRole::Backtrace).value<Execution::Trace>());
    setStackTraceAvailable(m_stackTraceModel->rowCount() > 0);
}

MessageHandlerFactory::MessageHandlerFactory(QObject *parent)
    : QObject(parent)
{
}<|MERGE_RESOLUTION|>--- conflicted
+++ resolved
@@ -63,16 +63,9 @@
     ///WARNING: do not trigger *any* kind of debug output here
     ///         this would trigger an infinite loop and hence crash!
 
-<<<<<<< HEAD
-=======
     if (s_handlerDisabled) // recursion detected
         return;
 
-#if QT_VERSION < QT_VERSION_CHECK(5, 0, 0)
-    const QString msg = QString::fromLocal8Bit(rawMsg);
-#endif
-
->>>>>>> 83dffe1c
     DebugMessage message;
     message.type = type;
     message.message = msg;
