/*
    gammaray-graphicsscene.qdoc

    This file is part of the GammaRay documentation.

    Copyright (C) 2016 Klarälvdalens Datakonsult AB, a KDAB Group company, info@kdab.com
    Author: Volker Krause <volker.krause@kdab.com>

    Licensees holding valid commercial KDAB GammaRay licenses may use this file in
    accordance with GammaRay Commercial License Agreement provided with the Software.

    Contact info@kdab.com if any conditions of this licensing are not clear to you.

    This work is also licensed under the Creative Commons Attribution-ShareAlike 4.0
    International License. See <http://creativecommons.org/licenses/by-sa/4.0/>.
*/

/*!
<<<<<<< HEAD
    \contentspage {Graphics Scene Inspector}
    \nextpage {Qt3D Inspector}
=======
    \contentspage {Tools}
    \nextpage {Styles}
>>>>>>> 31546370
    \previouspage {Widget Inspector}
    \page gammaray-graphicsscene-inspector.html

    \title Graphics Scene Inspector

    \section1 Overview

    The graphcis scene inspector allows you to inspect the structure of a QGraphicsScene, and to view and edit the properties of the QGraphicsItem instances contained in it. It enables:

    \list
        \li Inspecting the graphics item hierarchy.
        \li Remote view of the rendered content with diagnostic overlays.
        \li Inspecting individual QPainter commands for each graphics item.
    \endlist

    If your target has multiple QGraphicsScene instances, the combo box at the top can be used to switch between them.

    \section1 Item Tree

    The item tree is shown to the top left, and contains the visual hierarchy of QGraphicsItem instances in the currently selected graphics scene.
    The right side contains the property view for the selected item.

    \borderedimage gammaray-graphicsscene-inspector.png

    You can navigate to the object inspector (and other applicable tools) using the context menu on the item tree. This feature is available
    for QGraphicsObject sub-classes only.

    \section1 Remote View

    The remote view is shown to the lower left of graphics view inspector. Besides giving you a zoomable view of the rendered content,
    it provides a number of additional features:

    \list
        \li Element picking.
        \li Diagnostic overlays with bounding shape, bounding box, and tranformation origin information.
    \endlist

    \section1 Paint Analyzer

    When selecting a graphics item in the item tree, the paint analyzer tab is activated in the property view on the right.

    \borderedimage gammaray-graphicsitem-paint-analyzer.png

    The paint analyzer allows you to inspect every single QPainter command that is executed, and look at the visual result after each step.

*/<|MERGE_RESOLUTION|>--- conflicted
+++ resolved
@@ -16,13 +16,9 @@
 */
 
 /*!
-<<<<<<< HEAD
+    \contentspage {Tools}
     \contentspage {Graphics Scene Inspector}
     \nextpage {Qt3D Inspector}
-=======
-    \contentspage {Tools}
-    \nextpage {Styles}
->>>>>>> 31546370
     \previouspage {Widget Inspector}
     \page gammaray-graphicsscene-inspector.html
 
