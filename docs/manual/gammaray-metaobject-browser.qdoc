/*
    gammaray-metaobject-browser.qdoc

    This file is part of the GammaRay documentation.

    Copyright (C) 2016 Klarälvdalens Datakonsult AB, a KDAB Group company, info@kdab.com
    Author: Volker Krause <volker.krause@kdab.com>

    Licensees holding valid commercial KDAB GammaRay licenses may use this file in
    accordance with GammaRay Commercial License Agreement provided with the Software.

    Contact info@kdab.com if any conditions of this licensing are not clear to you.

    This work is also licensed under the Creative Commons Attribution-ShareAlike 4.0
    International License. See <http://creativecommons.org/licenses/by-sa/4.0/>.
*/

/*!
<<<<<<< HEAD
    \contentspage {Meta Object Browser}
    \nextpage{Meta Type Browser}
    \previouspage {Translations}
=======
    \contentspage {Tools}
    \nextpage{Font Browser}
    \previouspage {Resources}
>>>>>>> 31546370
    \page gammaray-metaobject-browser.html

    \title Meta-Object Browser

    \section1 Overview

    The meta-object browser shows the hierarchy of all QMetaObject instances found in the target in the tree view on the left side.
    The property view on the right side shows information known by the QMetaObject system, including data from:

    \list
        \li QMetaProperty,
        \li QMetaMethod,
        \li QMetaEnum,
        \li and QMetaClassInfo.
    \endlist

    \section1 Instance Statistics

    The meta-object tree view also contains columns with information about how many instances of a specific type have been created, including and excluding sub-classes.

    \borderedimage gammaray-metaobject-browser.png

    Tooltips and colorization of these columns show the ratio of this type on the overall amount of QObject instances. This is particularly useful for identifying
    unnecessarily created instances, as QObject construction is not exactly cheap.
*/<|MERGE_RESOLUTION|>--- conflicted
+++ resolved
@@ -16,15 +16,9 @@
 */
 
 /*!
-<<<<<<< HEAD
-    \contentspage {Meta Object Browser}
+    \contentspage {Tools}
     \nextpage{Meta Type Browser}
     \previouspage {Translations}
-=======
-    \contentspage {Tools}
-    \nextpage{Font Browser}
-    \previouspage {Resources}
->>>>>>> 31546370
     \page gammaray-metaobject-browser.html
 
     \title Meta-Object Browser
