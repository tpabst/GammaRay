/*
    gammaray-qresource-browser.qdoc

    This file is part of the GammaRay documentation.

    Copyright (C) 2016 Klarälvdalens Datakonsult AB, a KDAB Group company, info@kdab.com
    Author: Volker Krause <volker.krause@kdab.com>

    Licensees holding valid commercial KDAB GammaRay licenses may use this file in
    accordance with GammaRay Commercial License Agreement provided with the Software.

    Contact info@kdab.com if any conditions of this licensing are not clear to you.

    This work is also licensed under the Creative Commons Attribution-ShareAlike 4.0
    International License. See <http://creativecommons.org/licenses/by-sa/4.0/>.
*/

/*!
<<<<<<< HEAD
    \contentspage {Resources}
    \nextpage {Translations}
=======
    \contentspage {Tools}
    \nextpage {Meta Object Browser}
>>>>>>> 31546370
    \previouspage {Text Documents}
    \page gammaray-qresource-browser.html

    \title Resources

    \section1 Overview

    The resource browser view allows to inspect the content of assets compiled into the application binary using the QResource system.
    The tree view on the left side shows the file and folder hierarchy, the content view on the right allows to inspect the file content
    if it is a supported text or image format.

    \borderedimage gammaray-qrc-browser.png

    The context menu on the folder tree on the left side allows to save individual files or entire folders to disk. This also works for
    remote embedded targets.

    \section1 Source Code Navigation

    When using compiled-in QML code using the QResource system, source code navigation from the \l{Qt Quick 2 Inspector} automatically
    selects the QResource browser, navigate to the source file, and open it at the corresponding line.

*/<|MERGE_RESOLUTION|>--- conflicted
+++ resolved
@@ -16,13 +16,8 @@
 */
 
 /*!
-<<<<<<< HEAD
-    \contentspage {Resources}
+    \contentspage {Tools}
     \nextpage {Translations}
-=======
-    \contentspage {Tools}
-    \nextpage {Meta Object Browser}
->>>>>>> 31546370
     \previouspage {Text Documents}
     \page gammaray-qresource-browser.html
 
