/*
    gammaray-timertop.qdoc

    This file is part of the GammaRay documentation.

    Copyright (C) 2016 Klarälvdalens Datakonsult AB, a KDAB Group company, info@kdab.com
    Author: Volker Krause <volker.krause@kdab.com>

    Licensees holding valid commercial KDAB GammaRay licenses may use this file in
    accordance with GammaRay Commercial License Agreement provided with the Software.

    Contact info@kdab.com if any conditions of this licensing are not clear to you.

    This work is also licensed under the Creative Commons Attribution-ShareAlike 4.0
    International License. See <http://creativecommons.org/licenses/by-sa/4.0/>.
*/

/*!
<<<<<<< HEAD
    \contentspage {Timers}
    \nextpage {Wayland Compositors}
=======
    \contentspage {Tools}
    \nextpage {Object Inspector}
>>>>>>> 31546370
    \previouspage {Signal Plotter}
    \page gammaray-timertop.html

    \title Timers

    \section1 Overview

    The timer view lists all active timers inside the target application, as well as their desired and actual firing intervals.
    This includes QTimer instances, but also any QObject that is receiving raw timer events (see QTimerEvent).

    This tool is particularly useful for finding timers that fire too often and thus cause unnecessary system wakeup on energy constrained devices.

    \borderedimage gammaray-timertop.png

    The list view shows the following information:

    \list
        \li The time object name/address.
        \li Whether or not a timer is active, and if so, does it fire in single shot or continuous mode, and at what interval.
        \li The amount of wakeups triggered by a timer, that is how often it has fired so far.
        \li The average time it took to process a timer's timeout signal.
        \li The maximum time it took to process a timer's timeout signal.
        \li The timer id, which is mainly relelvant for raw timer events rather than QTimer instances.
    \endlist

    The context menu allows to navigate to different views for the timer objects.
*/<|MERGE_RESOLUTION|>--- conflicted
+++ resolved
@@ -16,13 +16,8 @@
 */
 
 /*!
-<<<<<<< HEAD
-    \contentspage {Timers}
+    \contentspage {Tools}
     \nextpage {Wayland Compositors}
-=======
-    \contentspage {Tools}
-    \nextpage {Object Inspector}
->>>>>>> 31546370
     \previouspage {Signal Plotter}
     \page gammaray-timertop.html
 
