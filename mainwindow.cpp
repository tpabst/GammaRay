--- conflicted
+++ resolved
@@ -137,12 +137,8 @@
   static const QString initialTool("GammaRay::ObjectInspector");
 
   QAbstractItemModel *model = ui.toolSelector->model();
-<<<<<<< HEAD
-  QModelIndexList matches = model->match(model->index(0, 0), ToolModel::ToolIdRole, initialTool);
-=======
   QModelIndexList matches =
     model->match(model->index(0, 0), ToolModel::ToolIdRole, initialTool);
->>>>>>> 7ee5ddc7
   if (matches.isEmpty()) {
     return;
   }
