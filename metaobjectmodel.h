--- conflicted
+++ resolved
@@ -101,10 +101,7 @@
   protected:
     virtual QVariant metaData(const QModelIndex &index,
                               const MetaThing &metaThing, int role) const = 0;
-<<<<<<< HEAD
-=======
 
->>>>>>> 7ee5ddc7
     virtual QString columnHeader(int index) const = 0;
 
   protected:
