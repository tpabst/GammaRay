/*
  objectlistmodel.h

  This file is part of Gammaray, the Qt application inspection and
  manipulation tool.

  Copyright (C) 2010-2011 Klarälvdalens Datakonsult AB, a KDAB Group company, info@kdab.com
  Author: Volker Krause <volker.krause@kdab.com>

  This program is free software; you can redistribute it and/or modify
  it under the terms of the GNU General Public License as published by
  the Free Software Foundation, either version 2 of the License, or
  (at your option) any later version.

  This program is distributed in the hope that it will be useful,
  but WITHOUT ANY WARRANTY; without even the implied warranty of
  MERCHANTABILITY or FITNESS FOR A PARTICULAR PURPOSE.  See the
  GNU General Public License for more details.

  You should have received a copy of the GNU General Public License
  along with this program.  If not, see <http://www.gnu.org/licenses/>.
*/

#ifndef GAMMARAY_OBJECTLISTMODEL_H
#define GAMMARAY_OBJECTLISTMODEL_H

#include "objectmodelbase.h"

#include <QVector>
#include <QReadWriteLock>

namespace Gammaray {

/**
 * NOTE: Making the model itself threadsafe works in theory,
 * but as soon as we put a proxymodel on top everything breaks.
 * Esp. the {begin,end}{InsertRemove}Rows() calls trigger
 * signals which apparently must be delivered directly to the proxy,
 * otherwise it's internal state may be messed up and assertions
 * start flying around...
 * So the solution: only call these methods in the main thread
 * and on remove. when called from a background thread, invalidate
 * the data first.
 */
class ObjectListModel : public ObjectModelBase<QAbstractTableModel>
{
  Q_OBJECT
  public:
    explicit ObjectListModel(QObject *parent = 0);
    QVariant data(const QModelIndex &index, int role = Qt::DisplayRole) const;
    int columnCount(const QModelIndex &parent = QModelIndex()) const;
    int rowCount(const QModelIndex &parent = QModelIndex()) const;

    void objectAdded(QObject *obj);
    void objectRemoved(QObject *obj);

  private slots:
<<<<<<< HEAD
    void objectAddedMainThread(QObject *obj);
    void objectRemovedMainThread(QObject* obj);
=======
    void objectAddedMainThread(const QPointer<QObject> &objPtr);
    void objectRemovedMainThread(QObject *obj);
>>>>>>> c3e37ad9

  private:
    mutable QReadWriteLock m_lock;
    // vector for stable iterators/indexes, esp. for the model methods
    QVector<QObject*> m_objects;
};

}

#endif // GAMMARAY_OBJECTLISTMODEL_H<|MERGE_RESOLUTION|>--- conflicted
+++ resolved
@@ -55,13 +55,8 @@
     void objectRemoved(QObject *obj);
 
   private slots:
-<<<<<<< HEAD
     void objectAddedMainThread(QObject *obj);
-    void objectRemovedMainThread(QObject* obj);
-=======
-    void objectAddedMainThread(const QPointer<QObject> &objPtr);
     void objectRemovedMainThread(QObject *obj);
->>>>>>> c3e37ad9
 
   private:
     mutable QReadWriteLock m_lock;
