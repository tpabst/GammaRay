--- conflicted
+++ resolved
@@ -68,12 +68,7 @@
 
   QWriteLocker lock(&m_lock);
 
-<<<<<<< HEAD
   if (m_childParentMap.contains(obj)) {
-=======
-  QObject *obj = objPtr.data();
-  if (!objPtr || !Probe::instance()->isValidObject(obj)) {
->>>>>>> c3e37ad9
     return;
   }
 
