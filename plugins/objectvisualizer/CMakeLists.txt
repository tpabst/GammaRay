--- conflicted
+++ resolved
@@ -38,13 +38,8 @@
   ${QT_QTCORE_LIBRARIES}
   ${QT_QTGUI_LIBRARIES}
   ${VTK_LIBRARIES}
-<<<<<<< HEAD
-  QVTK
+  ${VTK_QT_LIBRARY}
   gammaray_core
-=======
-  ${VTK_QT_LIBRARY}
-  gammaray_probe
->>>>>>> c6926e5d
 )
 
 endif()
