/*
  geopositioninfosourcefactory.cpp

  This file is part of GammaRay, the Qt application inspection and
  manipulation tool.

  Copyright (C) 2015-2021 Klarälvdalens Datakonsult AB, a KDAB Group company, info@kdab.com
  Author: Volker Krause <volker.krause@kdab.com>

  Licensees holding valid commercial KDAB GammaRay licenses may use this file in
  accordance with GammaRay Commercial License Agreement provided with the Software.

  Contact info@kdab.com if any conditions of this licensing are not clear to you.

  This program is free software; you can redistribute it and/or modify
  it under the terms of the GNU General Public License as published by
  the Free Software Foundation, either version 2 of the License, or
  (at your option) any later version.

  This program is distributed in the hope that it will be useful,
  but WITHOUT ANY WARRANTY; without even the implied warranty of
  MERCHANTABILITY or FITNESS FOR A PARTICULAR PURPOSE.  See the
  GNU General Public License for more details.

  You should have received a copy of the GNU General Public License
  along with this program.  If not, see <http://www.gnu.org/licenses/>.
*/

#include "geopositioninfosourcefactory.h"
#include "geopositioninfosource.h"

#include <QDebug>
#include <private/qfactoryloader_p.h>

#include <algorithm>
#include <numeric>

using namespace GammaRay;

GeoPositionInfoSourceFactory::GeoPositionInfoSourceFactory(QObject* parent):
    QObject(parent),
    m_factoryLoader(new QFactoryLoader("org.qt-project.qt.position.sourcefactory/5.0", QStringLiteral("/position")))
{
}

GeoPositionInfoSourceFactory::~GeoPositionInfoSourceFactory()
{
    delete m_factoryLoader;
}

#if QT_VERSION < QT_VERSION_CHECK(6, 0, 0)
QGeoPositionInfoSource* GeoPositionInfoSourceFactory::positionInfoSource(QObject *parent)
#else
QGeoPositionInfoSource* GeoPositionInfoSourceFactory::positionInfoSource(QObject *parent, const QVariantMap &/*parameters*/)
#endif
{
    auto proxy = new GeoPositionInfoSource(parent);

    auto metaData = m_factoryLoader->metaData();
    QVector<int> indexes;
    indexes.resize(metaData.size());
    std::iota(indexes.begin(), indexes.end(), 0);

    // filter anything not applicable
    for (auto it = indexes.begin(); it != indexes.end();) {
<<<<<<< HEAD
#if QT_VERSION >= QT_VERSION_CHECK(6, 4, 0)
=======
#if QT_VERSION >= QT_VERSION_CHECK(6, 3, 0)
>>>>>>> fb9db9c2
        const auto data = metaData.at(*it).toCbor();
#else
        const auto data = metaData.at(*it).value(QStringLiteral("MetaData")).toObject();
#endif
        const auto correctType = data.value(QStringLiteral("Position")).toBool();
        const auto isGammaray = data.value(QStringLiteral("Provider")).toString() == QLatin1String("gammaray");

        if (correctType && !isGammaray)
            ++it;
        else
            it = indexes.erase(it);
    }

    // sort by priority
    std::sort(indexes.begin(), indexes.end(), [metaData](int lhs, int rhs) {
<<<<<<< HEAD
#if QT_VERSION >= QT_VERSION_CHECK(6, 4, 0)
=======
#if QT_VERSION >= QT_VERSION_CHECK(6, 3, 0)
>>>>>>> fb9db9c2
        const auto lData = metaData.at(lhs).toCbor();
        const auto rData = metaData.at(rhs).toCbor();
        return lData.value(QStringLiteral("Priority")).toInteger() > rData.value(QStringLiteral("Priority")).toInteger();
#else
        const auto lData = metaData.at(lhs).value(QStringLiteral("MetaData")).toObject();
        const auto rData = metaData.at(rhs).value(QStringLiteral("MetaData")).toObject();
        return lData.value(QStringLiteral("Priority")).toInt() > rData.value(QStringLiteral("Priority")).toInt();
#endif
    });

    // actually try the plugins
    QGeoPositionInfoSource *source = nullptr;
    for (auto it = indexes.constBegin(); it != indexes.constEnd(); ++it) {
<<<<<<< HEAD
#if QT_VERSION >= QT_VERSION_CHECK(6, 4, 0)
=======
#if QT_VERSION >= QT_VERSION_CHECK(6, 3, 0)
>>>>>>> fb9db9c2
        const auto data = metaData.at(*it).toCbor();
#else
        const auto data = metaData.at(*it).value(QStringLiteral("MetaData")).toObject();
#endif
        const auto provider = data.value(QStringLiteral("Provider")).toString();
        if (provider.isEmpty())
            continue;
        if (auto s = QGeoPositionInfoSource::createSource(provider, proxy)) {
            source = s;
            break;
        }
    }

    proxy->setSource(source);
    return proxy;
}

#if QT_VERSION < QT_VERSION_CHECK(6, 0, 0)
QGeoSatelliteInfoSource* GeoPositionInfoSourceFactory::satelliteInfoSource(QObject *parent)
#else
QGeoSatelliteInfoSource* GeoPositionInfoSourceFactory::satelliteInfoSource(QObject *parent, const QVariantMap &/*parameters*/)
#endif
{
    Q_UNUSED(parent);
    return nullptr;
}

#if QT_VERSION < QT_VERSION_CHECK(6, 0, 0)
QGeoAreaMonitorSource* GeoPositionInfoSourceFactory::areaMonitor(QObject *parent)
#else
QGeoAreaMonitorSource* GeoPositionInfoSourceFactory::areaMonitor(QObject *parent, const QVariantMap &/*parameters*/)
#endif
{
    Q_UNUSED(parent);
    return nullptr;
}<|MERGE_RESOLUTION|>--- conflicted
+++ resolved
@@ -63,11 +63,7 @@
 
     // filter anything not applicable
     for (auto it = indexes.begin(); it != indexes.end();) {
-<<<<<<< HEAD
-#if QT_VERSION >= QT_VERSION_CHECK(6, 4, 0)
-=======
 #if QT_VERSION >= QT_VERSION_CHECK(6, 3, 0)
->>>>>>> fb9db9c2
         const auto data = metaData.at(*it).toCbor();
 #else
         const auto data = metaData.at(*it).value(QStringLiteral("MetaData")).toObject();
@@ -83,11 +79,7 @@
 
     // sort by priority
     std::sort(indexes.begin(), indexes.end(), [metaData](int lhs, int rhs) {
-<<<<<<< HEAD
-#if QT_VERSION >= QT_VERSION_CHECK(6, 4, 0)
-=======
 #if QT_VERSION >= QT_VERSION_CHECK(6, 3, 0)
->>>>>>> fb9db9c2
         const auto lData = metaData.at(lhs).toCbor();
         const auto rData = metaData.at(rhs).toCbor();
         return lData.value(QStringLiteral("Priority")).toInteger() > rData.value(QStringLiteral("Priority")).toInteger();
@@ -101,11 +93,7 @@
     // actually try the plugins
     QGeoPositionInfoSource *source = nullptr;
     for (auto it = indexes.constBegin(); it != indexes.constEnd(); ++it) {
-<<<<<<< HEAD
-#if QT_VERSION >= QT_VERSION_CHECK(6, 4, 0)
-=======
 #if QT_VERSION >= QT_VERSION_CHECK(6, 3, 0)
->>>>>>> fb9db9c2
         const auto data = metaData.at(*it).toCbor();
 #else
         const auto data = metaData.at(*it).value(QStringLiteral("MetaData")).toObject();
