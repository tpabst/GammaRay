/*
  qmlsupport.cpp

  This file is part of GammaRay, the Qt application inspection and
  manipulation tool.

  Copyright (C) 2014-2017 Klarälvdalens Datakonsult AB, a KDAB Group company, info@kdab.com
  Author: Volker Krause <volker.krause@kdab.com>

  Licensees holding valid commercial KDAB GammaRay licenses may use this file in
  accordance with GammaRay Commercial License Agreement provided with the Software.

  Contact info@kdab.com if any conditions of this licensing are not clear to you.

  This program is free software; you can redistribute it and/or modify
  it under the terms of the GNU General Public License as published by
  the Free Software Foundation, either version 2 of the License, or
  (at your option) any later version.

  This program is distributed in the hope that it will be useful,
  but WITHOUT ANY WARRANTY; without even the implied warranty of
  MERCHANTABILITY or FITNESS FOR A PARTICULAR PURPOSE.  See the
  GNU General Public License for more details.

  You should have received a copy of the GNU General Public License
  along with this program.  If not, see <http://www.gnu.org/licenses/>.
*/

#include "qmlsupport.h"
#include "qmllistpropertyadaptor.h"
#include "qmlattachedpropertyadaptor.h"
#include "qjsvaluepropertyadaptor.h"
#include "qmlcontextpropertyadaptor.h"
#include "qmlcontextextension.h"
#include "qmltypeextension.h"
#include "qmltypeutil.h"

#include <core/metaobject.h>
#include <core/metaobjectrepository.h>
#include <core/varianthandler.h>
#include <core/util.h>
#include <core/propertyadaptorfactory.h>
#include <core/propertycontroller.h>
#include <core/objectdataprovider.h>

#include <common/metatypedeclarations.h>
#include <common/sourcelocation.h>

#include <QDateTime>
#include <QDebug>
#include <QJSValue>
#include <QQmlComponent>
#include <QQmlContext>
#include <QQmlError>
#include <QQmlListProperty>
#include <QQmlEngine>

#include <private/qjsvalue_p.h>
#include <private/qqmlmetatype_p.h>
#include <private/qqmldata_p.h>
#if QT_VERSION < QT_VERSION_CHECK(5, 8, 0)
#include <private/qqmlcompiler_p.h>
#endif
#include <private/qqmlcontext_p.h>
#include <private/qqmlscriptstring_p.h>
#include <private/qv8engine_p.h>
#include <private/qv4qobjectwrapper_p.h>

Q_DECLARE_METATYPE(QQmlError)

using namespace GammaRay;

#if defined(QT_DEPRECATED) && QT_VERSION >= QT_VERSION_CHECK(5, 5, 0)
static QString metaMethodToString(const QObject *object, const QMetaMethod &method)
{
    return QStringLiteral("%1 bound on %2").arg(method.methodSignature(), Util::displayString(
                                                    object));
}

#endif

static QString callableQjsValueToString(const QJSValue &v)
{
#if defined(QT_DEPRECATED) && QT_VERSION >= QT_VERSION_CHECK(5, 5, 0)
    // note: QJSValue::engine() is deprecated
    // note: QJSValuePrivate::convertedToValue got introduced in Qt 5.5.0
    QV4::ExecutionEngine *jsEngine = QV8Engine::getV4(v.engine());
    QV4::Scope scope(jsEngine);

    QV4::Scoped<QV4::QObjectMethod> qobjectMethod(scope, QJSValuePrivate::convertedToValue(jsEngine,
                                                                                           v));
    if (!qobjectMethod)
        return QStringLiteral("<callable>");

    QObject *sender = qobjectMethod->object();
    Q_ASSERT(sender);
    QMetaMethod metaMethod = sender->metaObject()->method(qobjectMethod->methodIndex());
    return metaMethodToString(sender, metaMethod);
#else
    Q_UNUSED(v);
    return QStringLiteral("<callable>");
#endif
}

static QString qmlErrorToString(const QQmlError &error)
{
    return QStringLiteral("%1:%2:%3: %4")
           .arg(error.url().toString())
           .arg(error.line())
           .arg(error.column())
           .arg(error.description());
}

static QString qmlListPropertyToString(const QVariant &value, bool *ok)
{
    if (qstrncmp(value.typeName(), "QQmlListProperty<", 17) != 0 || !value.isValid())
        return QString();

    *ok = true;
    QQmlListProperty<QObject> *prop
        = reinterpret_cast<QQmlListProperty<QObject> *>(const_cast<void *>(value.data()));
    if (!prop || !prop->count)
        return QString();

    const int count = prop->count(prop);
    if (!count)
        return QmlSupport::tr("<empty>");

    return QmlSupport::tr("<%1 entries>").arg(count);
}

static QString qjsValueToString(const QJSValue &v)
{
    if (v.isArray()) {
        return QStringLiteral("<array>");
    } else if (v.isBool()) {
        return v.toBool() ? QStringLiteral("true") : QStringLiteral("false");
#if QT_VERSION >= QT_VERSION_CHECK(5, 8, 0)
    // note: v.isQMetaObject() == true => v.isCallable() == true, because QV4::QMetaObjectWrapper inherits
    // QV4::FunctionObject and isCallable just checks whether the object is a function object.
    // thus the isQMetaObject check needs to come before the isCallable check
    } else if (v.isQMetaObject()) {
        return QStringLiteral("QMetaObject[className=%1]").arg(v.toQMetaObject()->className());
#endif
    } else if (v.isCallable()) {
        return callableQjsValueToString(v);
    } else if (v.isDate()) {
        return v.toDateTime().toString();
    } else if (v.isError()) {
        return QStringLiteral("<error>");
    } else if (v.isNull()) {
        return QStringLiteral("<null>");
    } else if (v.isNumber()) {
        return QString::number(v.toNumber());
    } else if (v.isObject()) {
        return QStringLiteral("<object>");
    } else if (v.isQObject()) {
        return Util::displayString(v.toQObject());
    } else if (v.isRegExp()) {
        return QStringLiteral("<regexp>");
    } else if (v.isString()) {
        return v.toString();
    } else if (v.isUndefined()) {
        return QStringLiteral("<undefined>");
    } else if (v.isVariant()) {
        return VariantHandler::displayString(v.toVariant());
    }
    return QStringLiteral("<unknown QJSValue>");
}

static QString qqmlScriptStringToString(const QQmlScriptString &v)
{
    // QQmlScriptStringPrivate::get is not guaranteed to be exported, inline
    auto scriptStringPriv
        = reinterpret_cast<const QSharedDataPointer<QQmlScriptStringPrivate> *>(&v)->constData();
    return scriptStringPriv->script;
}

namespace GammaRay {
class QmlObjectDataProvider : public AbstractObjectDataProvider
{
public:
    QString name(const QObject *obj) const override;
    QString typeName(QObject *obj) const override;
    QString shortTypeName(QObject *obj) const override;
    SourceLocation creationLocation(QObject *obj) const override;
    SourceLocation declarationLocation(QObject *obj) const override;
};
}

QString QmlObjectDataProvider::name(const QObject *obj) const
{
    QQmlContext *ctx = QQmlEngine::contextForObject(obj);
    if (!ctx || !ctx->engine())
        return QString(); // nameForObject crashes for contexts that have no engine (yet)

    return ctx->nameForObject(const_cast<QObject *>(obj));
}

QString QmlObjectDataProvider::typeName(QObject *obj) const
{
    Q_ASSERT(obj);

    // C++ QML type
    auto qmlType = QQmlMetaType::qmlType(obj->metaObject());
    // QQC2 has some weird types with only the namespace (that is, ending in '/')
    // we get better results below, so ignore this case here
    if (QmlType::isValid(qmlType) && !QmlType::callable(qmlType)->qmlTypeName().endsWith(QLatin1Char('/')))
        return QmlType::callable(qmlType)->qmlTypeName();

    // QML defined type
#if QT_VERSION >= QT_VERSION_CHECK(5, 4, 0)
    auto data = QQmlData::get(obj);
#if QT_VERSION < QT_VERSION_CHECK(5, 8, 0)
    if (!data || !data->compiledData)
        return QString();

    qmlType = QQmlMetaType::qmlType(data->compiledData->url());
#else
    if (!data || !data->compilationUnit)
        return QString();

    qmlType = QQmlMetaType::qmlType(data->compilationUnit->url());
#endif
<<<<<<< HEAD
    if (qmlType) {
        // we get the same type for top-level types and inline types,
        // with no known way to tell those apart...
        if (QString::fromLatin1(obj->metaObject()->className()).startsWith(
            qmlType->qmlTypeName() + QStringLiteral("_QMLTYPE_"))) {
            return qmlType->qmlTypeName();
        }
=======
    if (QmlType::isValid(qmlType)) {
        // we get the same type for top-level types and inline types, with no known way to tell those apart...
        if (QString::fromLatin1(obj->metaObject()->className()).startsWith(QmlType::callable(qmlType)->qmlTypeName() + QStringLiteral("_QMLTYPE_")))
            return QmlType::callable(qmlType)->qmlTypeName();
>>>>>>> e6afa652
    }
#endif
    return QString();
}

QString QmlObjectDataProvider::shortTypeName(QObject *obj) const
{
    auto n = typeName(obj);
    const auto isQmlType = !n.isEmpty();
    if (isQmlType) {
        n = n.section(QLatin1Char('/'), -1, -1); // strip off the namespace
    } else {
        n = obj->metaObject()->className();
    }

    auto idx = n.indexOf(QLatin1String("_QMLTYPE_"));
    if (idx > 0)
        return n.left(idx);

    idx = n.indexOf(QLatin1String("_QML_"));
    if (idx > 0)
        return n.left(idx);

    return isQmlType ? n : QString(); // let somebody else handle shortening of non-QML names
}

SourceLocation QmlObjectDataProvider::creationLocation(QObject *obj) const
{
    SourceLocation loc;

    auto objectData = QQmlData::get(obj);
    if (!objectData) {
        if (auto context = qobject_cast<QQmlContext *>(obj)) {
            loc.setUrl(context->baseUrl());
        }
        return loc;
    }

    auto context = objectData->outerContext;
    if (!context)
        return loc;

#if QT_VERSION >= QT_VERSION_CHECK(5, 5, 0)
    loc.setUrl(context->url());
#else
    loc.setUrl(context->url);
#endif

    loc.setLine(static_cast<int>(objectData->lineNumber) - 1);
    loc.setColumn(static_cast<int>(objectData->columnNumber) - 1);
    return loc;
}

SourceLocation QmlObjectDataProvider::declarationLocation(QObject *obj) const
{
    Q_ASSERT(obj);

    // C++ QML type
    auto qmlType = QQmlMetaType::qmlType(obj->metaObject());
    if (QmlType::isValid(qmlType))
        return SourceLocation(QmlType::callable(qmlType)->sourceUrl());

    // QML-defined type
#if QT_VERSION >= QT_VERSION_CHECK(5, 4, 0)
    auto data = QQmlData::get(obj);
#if QT_VERSION < QT_VERSION_CHECK(5, 8, 0)
    if (!data || !data->compiledData)
        return SourceLocation();

    qmlType = QQmlMetaType::qmlType(data->compiledData->url());
#else
    if (!data || !data->compilationUnit)
        return SourceLocation();

    qmlType = QQmlMetaType::qmlType(data->compilationUnit->url());
#endif
    if (QmlType::isValid(qmlType))
        return SourceLocation(QmlType::callable(qmlType)->sourceUrl());
#endif
    return SourceLocation();
}

QmlSupport::QmlSupport(GammaRay::ProbeInterface *probe, QObject *parent)
    : QObject(parent)
{
    Q_UNUSED(probe);

    MetaObject *mo = nullptr;
    MO_ADD_METAOBJECT1(QQmlComponent, QObject);
    MO_ADD_PROPERTY_RO(QQmlComponent, QList<QQmlError>, errors);
    MO_ADD_PROPERTY_RO(QQmlComponent, bool, isError);
    MO_ADD_PROPERTY_RO(QQmlComponent, bool, isLoading);
    MO_ADD_PROPERTY_RO(QQmlComponent, bool, isNull);
    MO_ADD_PROPERTY_RO(QQmlComponent, bool, isReady);

    MO_ADD_METAOBJECT1(QQmlContext, QObject);
    MO_ADD_PROPERTY_CR(QQmlContext, QUrl, baseUrl, setBaseUrl);
    MO_ADD_PROPERTY(QQmlContext, QObject *, contextObject, setContextObject);
    MO_ADD_PROPERTY_RO(QQmlContext, QQmlEngine *, engine);
    MO_ADD_PROPERTY_RO(QQmlContext, bool, isValid);
    MO_ADD_PROPERTY_RO(QQmlContext, QQmlContext *, parentContext);

    MO_ADD_METAOBJECT1(QJSEngine, QObject);
    MO_ADD_PROPERTY_RO(QJSEngine, QJSValue, globalObject);

    MO_ADD_METAOBJECT1(QQmlEngine, QJSEngine);
    MO_ADD_PROPERTY_CR(QQmlEngine, QUrl, baseUrl, setBaseUrl);
    MO_ADD_PROPERTY_CR(QQmlEngine, QStringList, importPathList, setImportPathList);
    MO_ADD_PROPERTY(QQmlEngine, bool, outputWarningsToStandardError,
                    setOutputWarningsToStandardError);
    MO_ADD_PROPERTY_CR(QQmlEngine, QStringList, pluginPathList, setPluginPathList);
    MO_ADD_PROPERTY_RO(QQmlEngine, QQmlContext *, rootContext);

    MO_ADD_METAOBJECT0(QQmlType);
    MO_ADD_PROPERTY_RO(QQmlType, QByteArray, typeName);
#if QT_VERSION < QT_VERSION_CHECK(5, 9, 2)
    MO_ADD_PROPERTY_RO(QQmlType, const QString &, qmlTypeName);
    MO_ADD_PROPERTY_RO(QQmlType, const QString &, elementName);
#else
    MO_ADD_PROPERTY_RO(QQmlType, QString, qmlTypeName);
    MO_ADD_PROPERTY_RO(QQmlType, QString, elementName);
#endif
    MO_ADD_PROPERTY_RO(QQmlType, int, majorVersion);
    MO_ADD_PROPERTY_RO(QQmlType, int, minorVersion);
    MO_ADD_PROPERTY_RO(QQmlType, int, createSize);
    MO_ADD_PROPERTY_RO(QQmlType, bool, isCreatable);
    MO_ADD_PROPERTY_RO(QQmlType, bool, isExtendedType);
    MO_ADD_PROPERTY_RO(QQmlType, bool, isSingleton);
    MO_ADD_PROPERTY_RO(QQmlType, bool, isInterface);
    MO_ADD_PROPERTY_RO(QQmlType, bool, isComposite);
    MO_ADD_PROPERTY_RO(QQmlType, bool, isCompositeSingleton);
    MO_ADD_PROPERTY_RO(QQmlType, QString, noCreationReason);
    MO_ADD_PROPERTY_RO(QQmlType, int, typeId);
    MO_ADD_PROPERTY_RO(QQmlType, int, qListTypeId);
    MO_ADD_PROPERTY_RO(QQmlType, int, metaObjectRevision);
    MO_ADD_PROPERTY_RO(QQmlType, bool, containsRevisionedAttributes);
// MO_ADD_PROPERTY_RO(QQmlType, const char*, interfaceIId);
    MO_ADD_PROPERTY_RO(QQmlType, int, index);
    MO_ADD_PROPERTY_RO(QQmlType, const QMetaObject *, metaObject);
    MO_ADD_PROPERTY_RO(QQmlType, const QMetaObject *, baseMetaObject);
    MO_ADD_PROPERTY_RO(QQmlType, QUrl, sourceUrl);

    VariantHandler::registerStringConverter<QJSValue>(qjsValueToString);
    VariantHandler::registerStringConverter<QQmlScriptString>(qqmlScriptStringToString);
    VariantHandler::registerStringConverter<QQmlError>(qmlErrorToString);
    VariantHandler::registerGenericStringConverter(qmlListPropertyToString);

    PropertyAdaptorFactory::registerFactory(QmlListPropertyAdaptorFactory::instance());
    PropertyAdaptorFactory::registerFactory(QmlAttachedPropertyAdaptorFactory::instance());
    PropertyAdaptorFactory::registerFactory(QJSValuePropertyAdaptorFactory::instance());
    PropertyAdaptorFactory::registerFactory(QmlContextPropertyAdaptorFactory::instance());

    PropertyController::registerExtension<QmlContextExtension>();
    PropertyController::registerExtension<QmlTypeExtension>();

    static auto dataProvider = new QmlObjectDataProvider;
    ObjectDataProvider::registerProvider(dataProvider);
}<|MERGE_RESOLUTION|>--- conflicted
+++ resolved
@@ -222,20 +222,10 @@
 
     qmlType = QQmlMetaType::qmlType(data->compilationUnit->url());
 #endif
-<<<<<<< HEAD
-    if (qmlType) {
-        // we get the same type for top-level types and inline types,
-        // with no known way to tell those apart...
-        if (QString::fromLatin1(obj->metaObject()->className()).startsWith(
-            qmlType->qmlTypeName() + QStringLiteral("_QMLTYPE_"))) {
-            return qmlType->qmlTypeName();
-        }
-=======
     if (QmlType::isValid(qmlType)) {
         // we get the same type for top-level types and inline types, with no known way to tell those apart...
         if (QString::fromLatin1(obj->metaObject()->className()).startsWith(QmlType::callable(qmlType)->qmlTypeName() + QStringLiteral("_QMLTYPE_")))
             return QmlType::callable(qmlType)->qmlTypeName();
->>>>>>> e6afa652
     }
 #endif
     return QString();
