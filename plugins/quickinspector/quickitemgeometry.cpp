--- conflicted
+++ resolved
@@ -46,8 +46,6 @@
         Q_ASSERT(false);
         return;
     }
-
-    valid = true;
 
     QQuickItem *parent = item->parentItem();
 
@@ -118,11 +116,7 @@
 
 void QuickItemGeometry::scaleTo(qreal factor)
 {
-<<<<<<< HEAD
-    if (!valid)
-=======
     if (!isValid())
->>>>>>> 6b5875fd
         return;
 
     itemRect = QRectF(
@@ -150,7 +144,7 @@
     baselineOffset = baselineOffset * factor;
     x = x * factor;
     y = y * factor;
-    if (padding != qQNaN()) {
+    if (!qIsNaN(padding)) {
         padding = padding * factor;
         leftPadding = leftPadding * factor;
         rightPadding = rightPadding * factor;
@@ -161,8 +155,7 @@
 
 QDataStream &operator<<(QDataStream &stream, const GammaRay::QuickItemGeometry &geometry)
 {
-    stream << geometry.valid
-           << geometry.itemRect
+    stream << geometry.itemRect
            << geometry.boundingRect
            << geometry.childrenRect
            << geometry.backgroundRect
@@ -204,8 +197,7 @@
 
 QDataStream &operator>>(QDataStream &stream, GammaRay::QuickItemGeometry &geometry)
 {
-    stream >> geometry.valid
-           >> geometry.itemRect
+    stream >> geometry.itemRect
            >> geometry.boundingRect
            >> geometry.childrenRect
            >> geometry.backgroundRect
