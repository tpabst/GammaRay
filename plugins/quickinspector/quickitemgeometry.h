/*
  quickitemgeometry.h

  This file is part of GammaRay, the Qt application inspection and
  manipulation tool.

  Copyright (C) 2014-2017 Klarälvdalens Datakonsult AB, a KDAB Group company, info@kdab.com
  Author: Anton Kreuzkamp <anton.kreuzkamp@kdab.com>

  Licensees holding valid commercial KDAB GammaRay licenses may use this file in
  accordance with GammaRay Commercial License Agreement provided with the Software.

  Contact info@kdab.com if any conditions of this licensing are not clear to you.

  This program is free software; you can redistribute it and/or modify
  it under the terms of the GNU General Public License as published by
  the Free Software Foundation, either version 2 of the License, or
  (at your option) any later version.

  This program is distributed in the hope that it will be useful,
  but WITHOUT ANY WARRANTY; without even the implied warranty of
  MERCHANTABILITY or FITNESS FOR A PARTICULAR PURPOSE.  See the
  GNU General Public License for more details.

  You should have received a copy of the GNU General Public License
  along with this program.  If not, see <http://www.gnu.org/licenses/>.
*/

#ifndef GAMMARAY_QUICKINSPECTOR_QUICKITEMGEOMETRY_H
#define GAMMARAY_QUICKINSPECTOR_QUICKITEMGEOMETRY_H

#include <QSize>
#include <QRectF>
#include <QPointF>
#include <QTransform>

QT_BEGIN_NAMESPACE
class QQuickItem;
QT_END_NAMESPACE

namespace GammaRay {
struct QuickItemGeometry
{
    QuickItemGeometry()
<<<<<<< HEAD
        : valid(false)
        , x(qQNaN())
=======
        : x(qQNaN())
>>>>>>> 6b5875fd
        , y(qQNaN())
        , left(false)
        , right(false)
        , top(false)
        , bottom(false)
        , horizontalCenter(false)
        , verticalCenter(false)
        , baseline(false)
        , margins(qQNaN())
        , leftMargin(qQNaN())
        , horizontalCenterOffset(qQNaN())
        , rightMargin(qQNaN())
        , topMargin(qQNaN())
        , verticalCenterOffset(qQNaN())
        , bottomMargin(qQNaN())
        , baselineOffset(qQNaN())
<<<<<<< HEAD
        , padding(qQNaN())
        , leftPadding(qQNaN())
        , rightPadding(qQNaN())
        , topPadding(qQNaN())
        , bottomPadding(qQNaN())
    { }

    bool valid;

=======
    { }

>>>>>>> 6b5875fd
    // basic geometry
    QRectF itemRect;
    QRectF boundingRect;
    QRectF childrenRect;
    QRectF backgroundRect;
    QRectF contentItemRect;

    // transform
    QPointF transformOriginPoint;
    QTransform transform;
    QTransform parentTransform;

    // simple position
    qreal x;
    qreal y;

    // anchors
    bool left;
    bool right;
    bool top;
    bool bottom;
    bool horizontalCenter;
    bool verticalCenter;
    bool baseline;

    // margins
    qreal margins;
    qreal leftMargin;
    qreal horizontalCenterOffset;
    qreal rightMargin;
    qreal topMargin;
    qreal verticalCenterOffset;
    qreal bottomMargin;
    qreal baselineOffset;

<<<<<<< HEAD
    // padding
    qreal padding;
    qreal leftPadding;
    qreal rightPadding;
    qreal topPadding;
    qreal bottomPadding;

=======
    bool isValid() const;
>>>>>>> 6b5875fd
    void initFrom(QQuickItem *item);
    void scaleTo(qreal factor);
};

QDataStream &operator<<(QDataStream &stream, const GammaRay::QuickItemGeometry &geometry);
QDataStream &operator>>(QDataStream &stream, GammaRay::QuickItemGeometry &geometry);
}

Q_DECLARE_METATYPE(GammaRay::QuickItemGeometry)

#endif<|MERGE_RESOLUTION|>--- conflicted
+++ resolved
@@ -42,12 +42,7 @@
 struct QuickItemGeometry
 {
     QuickItemGeometry()
-<<<<<<< HEAD
-        : valid(false)
-        , x(qQNaN())
-=======
         : x(qQNaN())
->>>>>>> 6b5875fd
         , y(qQNaN())
         , left(false)
         , right(false)
@@ -64,7 +59,6 @@
         , verticalCenterOffset(qQNaN())
         , bottomMargin(qQNaN())
         , baselineOffset(qQNaN())
-<<<<<<< HEAD
         , padding(qQNaN())
         , leftPadding(qQNaN())
         , rightPadding(qQNaN())
@@ -72,12 +66,6 @@
         , bottomPadding(qQNaN())
     { }
 
-    bool valid;
-
-=======
-    { }
-
->>>>>>> 6b5875fd
     // basic geometry
     QRectF itemRect;
     QRectF boundingRect;
@@ -113,7 +101,6 @@
     qreal bottomMargin;
     qreal baselineOffset;
 
-<<<<<<< HEAD
     // padding
     qreal padding;
     qreal leftPadding;
@@ -121,9 +108,7 @@
     qreal topPadding;
     qreal bottomPadding;
 
-=======
     bool isValid() const;
->>>>>>> 6b5875fd
     void initFrom(QQuickItem *item);
     void scaleTo(qreal factor);
 };
