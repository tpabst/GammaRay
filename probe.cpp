--- conflicted
+++ resolved
@@ -665,21 +665,12 @@
 
 #if defined(Q_OS_WIN) or defined(Q_OS_MAC)
 // IMPORTANT NOTE:
-<<<<<<< HEAD
-// We are writing a jmp instruction at the target address, if the function is not big,
-// we have to trust that the alignment gives us enough place to this jmp. Jumps are
-// 10 bytes long under 32 bit and 13 bytes long under x64. We will overwrite the
-// existing function, which cannot be reverted. It would be possible to save the content
-// and write it back when we unattach.
-=======
 // We are writing a jmp instruction at the target address.
 // If the function is not big, we have to trust that the alignment gives
 // us enough space to this jmp.  Jumps are 10 bytes long under 32 bit and
 // 13 bytes long under x64.
 // We will overwrite the existing function, which cannot be reverted.
 // It would be possible to save the content and write it back when we unattach.
->>>>>>> 7ee5ddc7
-
 static inline void *page_align(void *addr)
 {
   assert(addr != NULL);
@@ -824,10 +815,6 @@
 // static initialization
 class HitMeBabyOneMoreTime
 {
-<<<<<<< HEAD
-
-=======
->>>>>>> 7ee5ddc7
   public:
     HitMeBabyOneMoreTime()
     {
