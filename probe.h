/*
  probe.h

  This file is part of Gammaray, the Qt application inspection and
  manipulation tool.

  Copyright (C) 2010-2011 Klarälvdalens Datakonsult AB, a KDAB Group company, info@kdab.com
  Author: Volker Krause <volker.krause@kdab.com>

  This program is free software; you can redistribute it and/or modify
  it under the terms of the GNU General Public License as published by
  the Free Software Foundation, either version 2 of the License, or
  (at your option) any later version.

  This program is distributed in the hope that it will be useful,
  but WITHOUT ANY WARRANTY; without even the implied warranty of
  MERCHANTABILITY or FITNESS FOR A PARTICULAR PURPOSE.  See the
  GNU General Public License for more details.

  You should have received a copy of the GNU General Public License
  along with this program.  If not, see <http://www.gnu.org/licenses/>.
*/

#ifndef GAMMARAY_PROBE_H
#define GAMMARAY_PROBE_H

#include <qobject.h>
#include "probeinterface.h"
#include <QReadWriteLock>
#include <QSet>

class QGraphicsItem;

namespace Gammaray {

class ConnectionModel;
class ObjectListModel;
class ObjectTreeModel;
class ToolModel;

class MainWindow;

class Q_DECL_EXPORT Probe : public QObject, public ProbeInterface
{
  Q_OBJECT
  public:
    virtual ~Probe();
    static Probe *instance();
    static bool isInitialized();

    static void objectAdded(QObject *obj, bool fromCtor = false);
    static void objectRemoved(QObject *obj);
    static void connectionAdded(QObject *sender, const char *signal,
                                QObject *receiver, const char *method,
                                Qt::ConnectionType type);
    static void connectionRemoved(QObject *sender, const char *signal,
                                  QObject *receiver, const char *method);

    static void findExistingObjects();

    QAbstractItemModel *objectListModel() const;
    QAbstractItemModel *objectTreeModel() const;
    QAbstractItemModel *connectionModel() const;
    ToolModel *toolModel() const;

    static const char *connectLocation(const char *member);

    Gammaray::MainWindow *window() const;
    void setWindow(Gammaray::MainWindow *window);

    QObject *probe() const;

<<<<<<< HEAD
    /**
     * Lock this to check the validity of a QObject
     * and to access it safely afterwards.
     */
    QReadWriteLock* objectLock() const;
    /**
     * check whether @p obj is still valid
     *
     * NOTE: the objectLock must be locked when this is called!
     */
    bool isValidObject(QObject* obj) const;
=======
    bool isValidObject(QObject *obj) const;
>>>>>>> c3e37ad9

  signals:
    void widgetSelected(QWidget *widget);
    void graphicsItemSelected(QGraphicsItem *item);

    void objectCreated(QObject *obj);
    void objectDestroyed(QObject *obj);

  protected:
    bool eventFilter(QObject *receiver, QEvent *event);

  private slots:
    void delayedInit();
    void objectFullyConstructed(QObject *obj);

  private:
    explicit Probe(QObject *parent = 0);
    static void addObjectRecursive(QObject *obj);
    static Probe *s_instance;

    ObjectListModel *m_objectListModel;
    ObjectTreeModel *m_objectTreeModel;
    ConnectionModel *m_connectionModel;
    ToolModel *m_toolModel;
    Gammaray::MainWindow *m_window;
    // ensures proper information is returned by isValidObject by
    // locking it in objectAdded/Removed
    mutable QReadWriteLock m_lock;
    QSet<QObject*> m_validObjects;
};

}

#endif // GAMMARAY_PROBE_H<|MERGE_RESOLUTION|>--- conflicted
+++ resolved
@@ -70,21 +70,17 @@
 
     QObject *probe() const;
 
-<<<<<<< HEAD
     /**
      * Lock this to check the validity of a QObject
      * and to access it safely afterwards.
      */
-    QReadWriteLock* objectLock() const;
+    QReadWriteLock *objectLock() const;
     /**
      * check whether @p obj is still valid
      *
      * NOTE: the objectLock must be locked when this is called!
      */
     bool isValidObject(QObject* obj) const;
-=======
-    bool isValidObject(QObject *obj) const;
->>>>>>> c3e37ad9
 
   signals:
     void widgetSelected(QWidget *widget);
