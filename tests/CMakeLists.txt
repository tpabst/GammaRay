--- conflicted
+++ resolved
@@ -45,42 +45,6 @@
 )
 
 if(UNIX)
-<<<<<<< HEAD
-  set(PRELOAD_TYPE preload)
-elseif(WIN32)
-  set(PRELOAD_TYPE windll)
-endif()
-
-add_test(connectiontest-preload
-  ${PROJECT_BINARY_DIR}/${BIN_INSTALL_DIR}/gammaray --inprocess -unittest -i ${PRELOAD_TYPE}
-  ${PROJECT_BINARY_DIR}/${BIN_INSTALL_DIR}/connectiontest
-)
-add_test(connectiontest-style
-  ${PROJECT_BINARY_DIR}/${BIN_INSTALL_DIR}/gammaray --inprocess -unittest -i style
-  ${PROJECT_BINARY_DIR}/${BIN_INSTALL_DIR}/connectiontest
-)
-
-set(RUN_FILTER_TESTS OFF
-  CACHE BOOL "Run filter tests which fail due to a bug in QSortFilterProxyModel"
-)
-if(RUN_FILTER_TESTS)
-  add_test(connectiontest-preload-filter
-    ${PROJECT_BINARY_DIR}/${BIN_INSTALL_DIR}/gammaray -unittest -filtertest -i ${PRELOAD_TYPE}
-    ${PROJECT_BINARY_DIR}/${BIN_INSTALL_DIR}/connectiontest
-  )
-  add_test(connectiontest-preload-filter-modeltest
-    ${PROJECT_BINARY_DIR}/${BIN_INSTALL_DIR}/gammaray -unittest -modeltest -filtertest -i ${PRELOAD_TYPE}
-    ${PROJECT_BINARY_DIR}/${BIN_INSTALL_DIR}/connectiontest
-  )
-  add_test(connectiontest-style-filter
-    ${PROJECT_BINARY_DIR}/${BIN_INSTALL_DIR}/gammaray -unittest -filtertest -i style
-    ${PROJECT_BINARY_DIR}/${BIN_INSTALL_DIR}/connectiontest
-  )
-endif()
-
-if(UNIX)
-  find_program(GDB_EXECUTABLE gdb)
-=======
   find_program(GDB_EXECUTABLE gdb)
 endif()
 
@@ -92,7 +56,6 @@
     list(APPEND INJECTOR_TYPES preload style)
   endif()
 
->>>>>>> 9cf598d5
   if(GDB_EXECUTABLE)
     list(APPEND INJECTOR_TYPES gdb)
   endif()
