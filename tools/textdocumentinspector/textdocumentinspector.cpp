--- conflicted
+++ resolved
@@ -65,12 +65,8 @@
   QTextDocument *doc = qobject_cast<QTextDocument*>(selectedObj);
 
   if (m_currentDocument) {
-<<<<<<< HEAD
-    disconnect(m_currentDocument, SIGNAL(contentsChanged()), this, SLOT(documentContentChanged()));
-=======
     disconnect(m_currentDocument, SIGNAL(contentsChanged()),
                this, SLOT(documentContentChanged()));
->>>>>>> 7ee5ddc7
   }
   m_currentDocument = QPointer<QTextDocument>(doc);
 
